--- conflicted
+++ resolved
@@ -12,10 +12,6 @@
 
 ## Unreleased
 
-<<<<<<< HEAD
-- Add configurable `max_export_batch_size` to OTLP HTTP metrics exporter
-  ([#4576](https://github.com/open-telemetry/opentelemetry-python/pull/4576))
-=======
 - Add experimental composite samplers
   ([#4714](https://github.com/open-telemetry/opentelemetry-python/pull/4714))
 - Filter duplicate logs out of some internal `logger`'s logs on the export logs path that might otherwise endlessly log or cause a recursion depth exceeded issue in cases where logging itself results in an exception.
@@ -26,7 +22,8 @@
   ([#4634](https://github.com/open-telemetry/opentelemetry-python/pull/4634))
 - semantic-conventions: Bump to 1.37.0
   ([#4731](https://github.com/open-telemetry/opentelemetry-python/pull/4731))
->>>>>>> 64de4487
+- Add configurable `max_export_batch_size` to OTLP HTTP metrics exporter
+  ([#4576](https://github.com/open-telemetry/opentelemetry-python/pull/4576))
 
 ## Version 1.36.0/0.57b0 (2025-07-29)
 
