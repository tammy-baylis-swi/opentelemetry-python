# Changelog

All notable changes to this project will be documented in this file.

The format is based on [Keep a Changelog](https://keepachangelog.com/en/1.0.0/),
and this project adheres to [Semantic Versioning](https://semver.org/spec/v2.0.0.html).

**Breaking changes ongoing**

> [!IMPORTANT]
> We are working on stabilizing the Log signal that would require making deprecations and breaking changes. We will try to reduce the releases that may require an update to your code, especially for instrumentations or for sdk developers.

## Unreleased

- docs: Added sqlcommenter example
  ([#4734](https://github.com/open-telemetry/opentelemetry-python/pull/4734))
- build: bump ruff to 0.14.1
  ([#4782](https://github.com/open-telemetry/opentelemetry-python/pull/4782))
- Add `opentelemetry-exporter-credential-provider-gcp` as an optional dependency to `opentelemetry-exporter-otlp-proto-grpc` 
  and `opentelemetry-exporter-otlp-proto-http` 
  ([#4760](https://github.com/open-telemetry/opentelemetry-python/pull/4760))
- semantic-conventions: Bump to 1.38.0
  ([#4791](https://github.com/open-telemetry/opentelemetry-python/pull/4791))
<<<<<<< HEAD
- Add configurable `max_export_batch_size` to OTLP HTTP metrics exporter
  ([#4576](https://github.com/open-telemetry/opentelemetry-python/pull/4576))
=======
- [BREAKING] Remove LogData and extend SDK LogRecord to have instrumentation scope
  ([#4676](https://github.com/open-telemetry/opentelemetry-python/pull/4676))
- [BREAKING] Rename several classes from Log to LogRecord
  ([#4647](https://github.com/open-telemetry/opentelemetry-python/pull/4647))
  
  **Migration Guide:**
  
  `LogData` has been removed. Users should update their code as follows:
  
  - **For Log Exporters:** Change from `Sequence[LogData]` to `Sequence[ReadableLogRecord]`
    ```python
    # Before
    from opentelemetry.sdk._logs import LogData
    def export(self, batch: Sequence[LogData]) -> LogRecordExportResult:
        ...
    
    # After
    from opentelemetry.sdk._logs import ReadableLogRecord
    def export(self, batch: Sequence[ReadableLogRecord]) -> LogRecordExportResult:
        ...
    ```
  
  - **For Log Processors:** Use `ReadWriteLogRecord` for processing, `ReadableLogRecord` for exporting
    ```python
    # Before
    from opentelemetry.sdk._logs import LogData
    def on_emit(self, log_data: LogData):
        ...
    
    # After
    from opentelemetry.sdk._logs import ReadWriteLogRecord, ReadableLogRecord
    def on_emit(self, log_record: ReadWriteLogRecord):
        # Convert to ReadableLogRecord before exporting
        readable = ReadableLogRecord(
            log_record=log_record.log_record,
            resource=log_record.resource or Resource.create({}),
            instrumentation_scope=log_record.instrumentation_scope,
            limits=log_record.limits,
        )
        ...
    ```
  
  - **Accessing log data:** Use the same attributes on `ReadableLogRecord`/`ReadWriteLogRecord`
    - `log_record.log_record` - The API LogRecord (contains body, severity, attributes, etc.)
    - `log_record.resource` - The Resource
    - `log_record.instrumentation_scope` - The InstrumentationScope (now included, was in LogData before)
    - `log_record.limits` - The LogRecordLimits
>>>>>>> 546e47b0

## Version 1.38.0/0.59b0 (2025-10-16)

- Add `rstcheck` to pre-commit to stop introducing invalid RST
  ([#4755](https://github.com/open-telemetry/opentelemetry-python/pull/4755))
- logs: extend Logger.emit to accept separated keyword arguments
  ([#4737](https://github.com/open-telemetry/opentelemetry-python/pull/4737))
- logs: add warnings for classes that would be deprecated and renamed in 1.39.0
  ([#4771](https://github.com/open-telemetry/opentelemetry-python/pull/4771))

## Version 1.37.0/0.58b0 (2025-09-11)

- Add experimental composite samplers
  ([#4714](https://github.com/open-telemetry/opentelemetry-python/pull/4714))
- Add new environment variables to the SDK `OTEL_PYTHON_EXPORTER_OTLP_{HTTP/GRPC}_{METRICS/TRACES/LOGS}_CREDENTIAL_PROVIDER` that can be used to
inject a `requests.Session` or `grpc.ChannelCredentials` object into OTLP exporters created during auto instrumentation [#4689](https://github.com/open-telemetry/opentelemetry-python/pull/4689).
- Filter duplicate logs out of some internal `logger`'s logs on the export logs path that might otherwise endlessly log or cause a recursion depth exceeded issue in cases where logging itself results in an exception.
  ([#4695](https://github.com/open-telemetry/opentelemetry-python/pull/4695)).
- docs: linked the examples with their github source code location and added Prometheus example
  ([#4728](https://github.com/open-telemetry/opentelemetry-python/pull/4728))
- Permit to override default HTTP OTLP exporters headers
  ([#4634](https://github.com/open-telemetry/opentelemetry-python/pull/4634))
- semantic-conventions: Bump to 1.37.0
  ([#4731](https://github.com/open-telemetry/opentelemetry-python/pull/4731))
- opentelemetry-sdk: fix handling of OTEL_ATTRIBUTE_COUNT_LIMIT in logs
  ([#4677](https://github.com/open-telemetry/opentelemetry-python/pull/4677))
- Performance: Cache `importlib_metadata.entry_points`
  ([#4735](https://github.com/open-telemetry/opentelemetry-python/pull/4735))
- opentelemetry-sdk: fix calling Logger.emit with an API LogRecord instance
  ([#4741](https://github.com/open-telemetry/opentelemetry-python/pull/4741))

## Version 1.36.0/0.57b0 (2025-07-29)

- Add missing Prometheus exporter documentation
  ([#4485](https://github.com/open-telemetry/opentelemetry-python/pull/4485))
- Overwrite logging.config.fileConfig and logging.config.dictConfig to ensure
the OTLP `LogHandler` remains attached to the root logger. Fix a bug that
can cause a deadlock to occur over `logging._lock` in some cases ([#4636](https://github.com/open-telemetry/opentelemetry-python/pull/4636)).
- otlp-http-exporter: set default value for param `timeout_sec` in `_export` method
  ([#4691](https://github.com/open-telemetry/opentelemetry-python/pull/4691))
- Update OTLP gRPC/HTTP exporters: calling shutdown will now interrupt exporters that are sleeping
  before a retry attempt, and cause them to return failure immediately.
  Update BatchSpan/LogRecordProcessors: shutdown will now complete after 30 seconds of trying to finish
  exporting any buffered telemetry, instead of continuing to export until all telemetry was exported.
  ([#4638](https://github.com/open-telemetry/opentelemetry-python/pull/4638)).

## Version 1.35.0/0.56b0 (2025-07-11)

- Update OTLP proto to v1.7 [#4645](https://github.com/open-telemetry/opentelemetry-python/pull/4645).
- Add `event_name` as a top level field in the `LogRecord`. Events are now simply logs with the
`event_name` field set, the logs SDK should be used to emit events ([#4652](https://github.com/open-telemetry/opentelemetry-python/pull/4652)).
- Update OTLP gRPC/HTTP exporters: the export timeout is now inclusive of all retries and backoffs.
  A +/-20% jitter was added to all backoffs. A pointless 32 second sleep that occurred after all retries
  had completed/failed was removed.
  ([#4564](https://github.com/open-telemetry/opentelemetry-python/pull/4564)).
- Update ConsoleLogExporter.export to handle LogRecord's containing bytes type
  in the body ([#4614](https://github.com/open-telemetry/opentelemetry-python/pull/4614/)).
- opentelemetry-sdk: Fix invalid `type: ignore` that causes mypy to ignore the whole file
  ([#4618](https://github.com/open-telemetry/opentelemetry-python/pull/4618))
- Add `span_exporter` property back to `BatchSpanProcessor` class
  ([#4621](https://github.com/open-telemetry/opentelemetry-python/pull/4621))
- Fix license field in pyproject.toml files
  ([#4625](https://github.com/open-telemetry/opentelemetry-python/pull/4625))
- Update logger level to NOTSET in logs example
  ([#4637](https://github.com/open-telemetry/opentelemetry-python/pull/4637))
- Logging API accepts optional `context`; deprecates `trace_id`, `span_id`, `trace_flags`.
  ([#4597](https://github.com/open-telemetry/opentelemetry-python/pull/4597)) and
  ([#4668](https://github.com/open-telemetry/opentelemetry-python/pull/4668))
- sdk: use context instead of trace_id,span_id for initializing LogRecord
  ([#4653](https://github.com/open-telemetry/opentelemetry-python/pull/4653))
- Rename LogRecordProcessor.emit to on_emit
  ([#4648](https://github.com/open-telemetry/opentelemetry-python/pull/4648))
- Logging API hide std_to_otel function to convert python logging severity to otel severity
  ([#4649](https://github.com/open-telemetry/opentelemetry-python/pull/4649))
- proto: relax protobuf version requirement to support v6
  ([#4620](https://github.com/open-telemetry/opentelemetry-python/pull/4620))
- Bump semantic-conventions to 1.36.0
  ([#4669](https://github.com/open-telemetry/opentelemetry-python/pull/4669))
- Set expected User-Agent in HTTP headers for grpc OTLP exporter
  ([#4658](https://github.com/open-telemetry/opentelemetry-python/pull/4658))

## Version 1.34.0/0.55b0 (2025-06-04)

- typecheck: add sdk/resources and drop mypy
  ([#4578](https://github.com/open-telemetry/opentelemetry-python/pull/4578))
- Use PEP702 for marking deprecations
  ([#4522](https://github.com/open-telemetry/opentelemetry-python/pull/4522))
- Refactor `BatchLogRecordProcessor` and `BatchSpanProcessor` to simplify code
  and make the control flow more clear ([#4562](https://github.com/open-telemetry/opentelemetry-python/pull/4562/)
  [#4535](https://github.com/open-telemetry/opentelemetry-python/pull/4535), and
  [#4580](https://github.com/open-telemetry/opentelemetry-python/pull/4580)).
- Remove log messages from `BatchLogRecordProcessor.emit`, this caused the program
  to crash at shutdown with a max recursion error ([#4586](https://github.com/open-telemetry/opentelemetry-python/pull/4586)).
- Configurable max retry timeout for grpc exporter
  ([#4333](https://github.com/open-telemetry/opentelemetry-python/pull/4333))
- opentelemetry-api: allow importlib-metadata 8.7.0
  ([#4593](https://github.com/open-telemetry/opentelemetry-python/pull/4593))
- opentelemetry-test-utils: assert explicit bucket boundaries in histogram metrics
  ([#4595](https://github.com/open-telemetry/opentelemetry-python/pull/4595))
- Bump semantic conventions to 1.34.0
  ([#4599](https://github.com/open-telemetry/opentelemetry-python/pull/4599))
- Drop support for Python 3.8
  ([#4520](https://github.com/open-telemetry/opentelemetry-python/pull/4520))

## Version 1.33.0/0.54b0 (2025-05-09)

- Fix intermittent `Connection aborted` error when using otlp/http exporters
  ([#4477](https://github.com/open-telemetry/opentelemetry-python/pull/4477))
- opentelemetry-sdk: use stable code attributes: `code.function` -> `code.function.name`, `code.lineno` -> `code.line.number`, `code.filepath` -> `code.file.path`
  ([#4508](https://github.com/open-telemetry/opentelemetry-python/pull/4508))
- Fix serialization of extended attributes for logs signal
  ([#4342](https://github.com/open-telemetry/opentelemetry-python/pull/4342))
- Handle OTEL_PROPAGATORS contains None
  ([#4553](https://github.com/open-telemetry/opentelemetry-python/pull/4553))
- docs: updated and added to the metrics and log examples
  ([#4559](https://github.com/open-telemetry/opentelemetry-python/pull/4559))
- Bump semantic conventions to 1.33.0
  ([#4567](https://github.com/open-telemetry/opentelemetry-python/pull/4567))

## Version 1.32.0/0.53b0 (2025-04-10)

- Fix user agent in OTLP HTTP metrics exporter
  ([#4475](https://github.com/open-telemetry/opentelemetry-python/pull/4475))
- Improve performance of baggage operations
  ([#4466](https://github.com/open-telemetry/opentelemetry-python/pull/4466))
- sdk: remove duplicated constant definitions for `environment_variables`
  ([#4491](https://github.com/open-telemetry/opentelemetry-python/pull/4491))
- api: Revert record `BaseException` change in `trace_api.use_span()`
  ([#4494](https://github.com/open-telemetry/opentelemetry-python/pull/4494))
- Improve CI by cancelling stale runs and setting timeouts
  ([#4498](https://github.com/open-telemetry/opentelemetry-python/pull/4498))
- Patch logging.basicConfig so OTel logs don't cause console logs to disappear
  ([#4436](https://github.com/open-telemetry/opentelemetry-python/pull/4436))
- Bump semantic conventions to 1.32.0
  ([#4530](https://github.com/open-telemetry/opentelemetry-python/pull/4530))
- Fix ExplicitBucketHistogramAggregation to handle multiple explicit bucket boundaries advisories
  ([#4521](https://github.com/open-telemetry/opentelemetry-python/pull/4521))
- opentelemetry-sdk: Fix serialization of objects in log handler
  ([#4528](https://github.com/open-telemetry/opentelemetry-python/pull/4528))

## Version 1.31.0/0.52b0 (2025-03-12)

- semantic-conventions: Bump to 1.31.0
  ([#4471](https://github.com/open-telemetry/opentelemetry-python/pull/4471))
- Add type annotations to context's attach & detach
  ([#4346](https://github.com/open-telemetry/opentelemetry-python/pull/4346))
- Fix OTLP encoders missing instrumentation scope schema url and attributes
  ([#4359](https://github.com/open-telemetry/opentelemetry-python/pull/4359))
- prometheus-exporter: fix labels out of place for data points with different
  attribute sets
  ([#4413](https://github.com/open-telemetry/opentelemetry-python/pull/4413))
- Type indent parameter in to_json
  ([#4402](https://github.com/open-telemetry/opentelemetry-python/pull/4402))
- Tolerates exceptions when loading resource detectors via `OTEL_EXPERIMENTAL_RESOURCE_DETECTORS`
  ([#4373](https://github.com/open-telemetry/opentelemetry-python/pull/4373))
- Disconnect gRPC client stub when shutting down `OTLPSpanExporter`
  ([#4370](https://github.com/open-telemetry/opentelemetry-python/pull/4370))
- opentelemetry-sdk: fix OTLP exporting of Histograms with explicit buckets advisory
  ([#4434](https://github.com/open-telemetry/opentelemetry-python/pull/4434))
- opentelemetry-exporter-otlp-proto-grpc: better dependency version range for Python 3.13
  ([#4444](https://github.com/open-telemetry/opentelemetry-python/pull/4444))
- opentelemetry-exporter-opencensus: better dependency version range for Python 3.13
  ([#4444](https://github.com/open-telemetry/opentelemetry-python/pull/4444))
- Updated `tracecontext-integration-test` gitref to `d782773b2cf2fa4afd6a80a93b289d8a74ca894d`
  ([#4448](https://github.com/open-telemetry/opentelemetry-python/pull/4448))
- Make `trace_api.use_span()` record `BaseException` as well as `Exception`
  ([#4406](https://github.com/open-telemetry/opentelemetry-python/pull/4406))
- Fix env var error message for TraceLimits/SpanLimits
  ([#4458](https://github.com/open-telemetry/opentelemetry-python/pull/4458))
- pylint-ci updated python version to 3.13
  ([#4450](https://github.com/open-telemetry/opentelemetry-python/pull/4450))
- Fix memory leak in Log & Trace exporter
  ([#4449](https://github.com/open-telemetry/opentelemetry-python/pull/4449))

## Version 1.30.0/0.51b0 (2025-02-03)

- Always setup logs sdk, OTEL_PYTHON_LOGGING_AUTO_INSTRUMENTATION_ENABLED only controls python `logging` module handler setup
  ([#4340](https://github.com/open-telemetry/opentelemetry-python/pull/4340))
- Add `attributes` field in `metrics.get_meter` wrapper function
  ([#4364](https://github.com/open-telemetry/opentelemetry-python/pull/4364))
- Add Python 3.13 support
  ([#4353](https://github.com/open-telemetry/opentelemetry-python/pull/4353))
- sdk: don't log or print warnings when the SDK has been disabled
  ([#4371](https://github.com/open-telemetry/opentelemetry-python/pull/4371))
- Fix span context manager typing by using ParamSpec from typing_extensions
  ([#4389](https://github.com/open-telemetry/opentelemetry-python/pull/4389))
- Fix serialization of None values in logs body to match 1.31.0+ data model
  ([#4400](https://github.com/open-telemetry/opentelemetry-python/pull/4400))
- [BREAKING] semantic-conventions: Remove `opentelemetry.semconv.attributes.network_attributes.NETWORK_INTERFACE_NAME`
  introduced by mistake in the wrong module.
  ([#4391](https://github.com/open-telemetry/opentelemetry-python/pull/4391))
- Add support for explicit bucket boundaries advisory for Histograms
  ([#4361](https://github.com/open-telemetry/opentelemetry-python/pull/4361))
- semantic-conventions: Bump to 1.30.0
  ([#4337](https://github.com/open-telemetry/opentelemetry-python/pull/4397))

## Version 1.29.0/0.50b0 (2024-12-11)

- Fix crash exporting a log record with None body
  ([#4276](https://github.com/open-telemetry/opentelemetry-python/pull/4276))
- Fix metrics export with exemplar and no context and filtering observable instruments
  ([#4251](https://github.com/open-telemetry/opentelemetry-python/pull/4251))
- Fix recursion error with sdk disabled and handler added to root logger
  ([#4259](https://github.com/open-telemetry/opentelemetry-python/pull/4259))
- sdk: setup EventLogger when OTEL_PYTHON_LOGGING_AUTO_INSTRUMENTATION_ENABLED is set
  ([#4270](https://github.com/open-telemetry/opentelemetry-python/pull/4270))
- api: fix logging of duplicate EventLogger setup warning
  ([#4299](https://github.com/open-telemetry/opentelemetry-python/pull/4299))
- sdk: fix setting of process owner in ProcessResourceDetector
  ([#4311](https://github.com/open-telemetry/opentelemetry-python/pull/4311))
- sdk: fix serialization of logs severity_number field to int
  ([#4324](https://github.com/open-telemetry/opentelemetry-python/pull/4324))
- Remove `TestBase.assertEqualSpanInstrumentationInfo` method, use `assertEqualSpanInstrumentationScope` instead
  ([#4310](https://github.com/open-telemetry/opentelemetry-python/pull/4310))
- sdk: instantiate lazily `ExemplarBucket`s in `ExemplarReservoir`s
  ([#4260](https://github.com/open-telemetry/opentelemetry-python/pull/4260))
- semantic-conventions: Bump to 1.29.0
  ([#4337](https://github.com/open-telemetry/opentelemetry-python/pull/4337))

## Version 1.28.0/0.49b0 (2024-11-05)

- Removed superfluous py.typed markers and added them where they were missing
  ([#4172](https://github.com/open-telemetry/opentelemetry-python/pull/4172))
- Include metric info in encoding exceptions
  ([#4154](https://github.com/open-telemetry/opentelemetry-python/pull/4154))
- sdk: Add support for log formatting
  ([#4137](https://github.com/open-telemetry/opentelemetry-python/pull/4166))
- sdk: Add Host resource detector
  ([#4182](https://github.com/open-telemetry/opentelemetry-python/pull/4182))
- sdk: Implementation of exemplars
  ([#4094](https://github.com/open-telemetry/opentelemetry-python/pull/4094))
- Implement events sdk
  ([#4176](https://github.com/open-telemetry/opentelemetry-python/pull/4176))
- Update semantic conventions to version 1.28.0
  ([#4218](https://github.com/open-telemetry/opentelemetry-python/pull/4218))
- Add support to protobuf 5+ and drop support to protobuf 3 and 4
  ([#4206](https://github.com/open-telemetry/opentelemetry-python/pull/4206))
- Update environment variable descriptions to match signal
  ([#4222](https://github.com/open-telemetry/opentelemetry-python/pull/4222))
- Record logger name as the instrumentation scope name
  ([#4208](https://github.com/open-telemetry/opentelemetry-python/pull/4208))
- Fix memory leak in exporter and reader
  ([#4224](https://github.com/open-telemetry/opentelemetry-python/pull/4224))
- Drop `OTEL_PYTHON_EXPERIMENTAL_DISABLE_PROMETHEUS_UNIT_NORMALIZATION` environment variable
  ([#4217](https://github.com/open-telemetry/opentelemetry-python/pull/4217))
- Improve compatibility with other logging libraries that override
  `LogRecord.getMessage()` in order to customize message formatting
  ([#4216](https://github.com/open-telemetry/opentelemetry-python/pull/4216))

## Version 1.27.0/0.48b0 (2024-08-28)

- Implementation of Events API
  ([#4054](https://github.com/open-telemetry/opentelemetry-python/pull/4054))
- Make log sdk add `exception.message` to logRecord for exceptions whose argument
  is an exception not a string message
  ([#4122](https://github.com/open-telemetry/opentelemetry-python/pull/4122))
- Fix use of `link.attributes.dropped`, which may not exist
  ([#4119](https://github.com/open-telemetry/opentelemetry-python/pull/4119))
- Running mypy on SDK resources
  ([#4053](https://github.com/open-telemetry/opentelemetry-python/pull/4053))
- Added py.typed file to top-level module
  ([#4084](https://github.com/open-telemetry/opentelemetry-python/pull/4084))
- Drop Final annotation from Enum in semantic conventions
  ([#4085](https://github.com/open-telemetry/opentelemetry-python/pull/4085))
- Update log export example to not use root logger ([#4090](https://github.com/open-telemetry/opentelemetry-python/pull/4090))
- sdk: Add OS resource detector
  ([#3992](https://github.com/open-telemetry/opentelemetry-python/pull/3992))
- sdk: Accept non URL-encoded headers in `OTEL_EXPORTER_OTLP_*HEADERS` to match other languages SDKs
  ([#4103](https://github.com/open-telemetry/opentelemetry-python/pull/4103))
- Update semantic conventions to version 1.27.0
  ([#4104](https://github.com/open-telemetry/opentelemetry-python/pull/4104))
- Add support to type bytes for OTLP AnyValue
  ([#4128](https://github.com/open-telemetry/opentelemetry-python/pull/4128))
- Export ExponentialHistogram and ExponentialHistogramDataPoint
  ([#4134](https://github.com/open-telemetry/opentelemetry-python/pull/4134))
- Implement Client Key and Certificate File Support for All OTLP Exporters
  ([#4116](https://github.com/open-telemetry/opentelemetry-python/pull/4116))
- Remove `_start_time_unix_nano` attribute from `_ViewInstrumentMatch` in favor
  of using `time_ns()` at the moment when the aggregation object is created
  ([#4137](https://github.com/open-telemetry/opentelemetry-python/pull/4137))

## Version 1.26.0/0.47b0 (2024-07-25)

- Standardizing timeout calculation in measurement consumer collect to nanoseconds
  ([#4074](https://github.com/open-telemetry/opentelemetry-python/pull/4074))
- optional scope attributes for logger creation
  ([#4035](https://github.com/open-telemetry/opentelemetry-python/pull/4035))
- optional scope attribute for tracer creation
  ([#4028](https://github.com/open-telemetry/opentelemetry-python/pull/4028))
- OTLP exporter is encoding invalid span/trace IDs in the logs fix
  ([#4006](https://github.com/open-telemetry/opentelemetry-python/pull/4006))
- Update sdk process resource detector `process.command_args` attribute to also include the executable itself
  ([#4032](https://github.com/open-telemetry/opentelemetry-python/pull/4032))
- Fix `start_time_unix_nano` for delta collection for explicit bucket histogram aggregation
  ([#4009](https://github.com/open-telemetry/opentelemetry-python/pull/4009))
- Fix `start_time_unix_nano` for delta collection for sum aggregation
  ([#4011](https://github.com/open-telemetry/opentelemetry-python/pull/4011))
- Update opentracing and opencesus docs examples to not use JaegerExporter
  ([#4023](https://github.com/open-telemetry/opentelemetry-python/pull/4023))
- Do not execute Flask Tests in debug mode
  ([#3956](https://github.com/open-telemetry/opentelemetry-python/pull/3956))
- When encountering an error encoding metric attributes in the OTLP exporter, log the key that had an error.
  ([#3838](https://github.com/open-telemetry/opentelemetry-python/pull/3838))
- Fix `ExponentialHistogramAggregation`
  ([#3978](https://github.com/open-telemetry/opentelemetry-python/pull/3978))
- Log a warning when a `LogRecord` in `sdk/log` has dropped attributes
  due to reaching limits
  ([#3946](https://github.com/open-telemetry/opentelemetry-python/pull/3946))
- Fix RandomIdGenerator can generate invalid Span/Trace Ids
  ([#3949](https://github.com/open-telemetry/opentelemetry-python/pull/3949))
- Add Python 3.12 to tox
  ([#3616](https://github.com/open-telemetry/opentelemetry-python/pull/3616))
- Improve resource field structure for LogRecords
  ([#3972](https://github.com/open-telemetry/opentelemetry-python/pull/3972))
- Update Semantic Conventions code generation scripts:
  - fix namespace exclusion that resulted in dropping  `os` and `net` namespaces.
  - add `Final` decorator to constants to prevent collisions
  - enable mypy and fix detected issues
  - allow to drop specific attributes in preparation for Semantic Conventions v1.26.0
  ([#3973](https://github.com/open-telemetry/opentelemetry-python/pull/3966))
- Update semantic conventions to version 1.26.0.
  ([#3964](https://github.com/open-telemetry/opentelemetry-python/pull/3964))
- Use semconv exception attributes for record exceptions in spans
  ([#3979](https://github.com/open-telemetry/opentelemetry-python/pull/3979))
- Fix _encode_events assumes events.attributes.dropped exists
  ([#3965](https://github.com/open-telemetry/opentelemetry-python/pull/3965))
- Validate links at span creation
  ([#3991](https://github.com/open-telemetry/opentelemetry-python/pull/3991))
- Add attributes field in  `MeterProvider.get_meter` and `InstrumentationScope`
  ([#4015](https://github.com/open-telemetry/opentelemetry-python/pull/4015))
- Fix inaccessible `SCHEMA_URL` constants in `opentelemetry-semantic-conventions`
  ([#4069](https://github.com/open-telemetry/opentelemetry-python/pull/4069))

## Version 1.25.0/0.46b0 (2024-05-30)

- Fix class BoundedAttributes to have RLock rather than Lock
  ([#3859](https://github.com/open-telemetry/opentelemetry-python/pull/3859))
- Remove thread lock by loading RuntimeContext explicitly.
  ([#3763](https://github.com/open-telemetry/opentelemetry-python/pull/3763))
- Update proto version to v1.2.0
  ([#3844](https://github.com/open-telemetry/opentelemetry-python/pull/3844))
- Add to_json method to ExponentialHistogram
  ([#3780](https://github.com/open-telemetry/opentelemetry-python/pull/3780))
- Bump mypy to 1.9.0
  ([#3795](https://github.com/open-telemetry/opentelemetry-python/pull/3795))
- Fix exponential histograms
  ([#3798](https://github.com/open-telemetry/opentelemetry-python/pull/3798))
- Fix otlp exporter to export log_record.observed_timestamp
  ([#3785](https://github.com/open-telemetry/opentelemetry-python/pull/3785))
- Add capture the fully qualified type name for raised exceptions in spans
  ([#3837](https://github.com/open-telemetry/opentelemetry-python/pull/3837))
- Prometheus exporter sort label keys to prevent duplicate metrics when user input changes order
  ([#3698](https://github.com/open-telemetry/opentelemetry-python/pull/3698))
- Update semantic conventions to version 1.25.0.
  Refactor semantic-convention structure:
  - `SpanAttributes`, `ResourceAttributes`, and `MetricInstruments` are deprecated.
  - Attribute and metric definitions are now grouped by the namespace.
  - Stable attributes and metrics are moved to `opentelemetry.semconv.attributes`
  and `opentelemetry.semconv.metrics` modules.
  - Stable and experimental attributes and metrics are defined under
  `opentelemetry.semconv._incubating` import path.
  ([#3586](https://github.com/open-telemetry/opentelemetry-python/pull/3586))
- Rename test objects to avoid pytest warnings
  ([#3823] (https://github.com/open-telemetry/opentelemetry-python/pull/3823))
- Add span flags to OTLP spans and links
  ([#3881](https://github.com/open-telemetry/opentelemetry-python/pull/3881))
- Record links with invalid SpanContext if either attributes or TraceState are not empty
  ([#3917](https://github.com/open-telemetry/opentelemetry-python/pull/3917/))
- Add OpenTelemetry trove classifiers to PyPI packages
  ([#3913] (https://github.com/open-telemetry/opentelemetry-python/pull/3913))
- Fix prometheus metric name and unit conversion
  ([#3924](https://github.com/open-telemetry/opentelemetry-python/pull/3924))
  - this is a breaking change to prometheus metric names so they comply with the
  [specification](https://github.com/open-telemetry/opentelemetry-specification/blob/v1.33.0/specification/compatibility/prometheus_and_openmetrics.md#otlp-metric-points-to-prometheus).
  - you can temporarily opt-out of the unit normalization by setting the environment variable
  `OTEL_PYTHON_EXPERIMENTAL_DISABLE_PROMETHEUS_UNIT_NORMALIZATION=true`
  - common unit abbreviations are converted to Prometheus conventions (`s` -> `seconds`),
  following the [collector's implementation](https://github.com/open-telemetry/opentelemetry-collector-contrib/blob/c0b51136575aa7ba89326d18edb4549e7e1bbdb9/pkg/translator/prometheus/normalize_name.go#L108)
  - repeated `_` are replaced with a single `_`
  - unit annotations (enclosed in curly braces like `{requests}`) are stripped away
  - units with slash are converted e.g. `m/s` -> `meters_per_second`.
  - The exporter's API is not changed
- Add parameters for Distros and configurators to configure autoinstrumentation in addition to existing environment variables.
  ([#3864](https://github.com/open-telemetry/opentelemetry-python/pull/3864))

## Version 1.24.0/0.45b0 (2024-03-28)

- Make create_gauge non-abstract method
  ([#3817](https://github.com/open-telemetry/opentelemetry-python/pull/3817))
- Make `tracer.start_as_current_span()` decorator work with async functions
  ([#3633](https://github.com/open-telemetry/opentelemetry-python/pull/3633))
- Fix python 3.12 deprecation warning
  ([#3751](https://github.com/open-telemetry/opentelemetry-python/pull/3751))
- bump mypy to 0.982
  ([#3776](https://github.com/open-telemetry/opentelemetry-python/pull/3776))
- Add support for OTEL_SDK_DISABLED environment variable
  ([#3648](https://github.com/open-telemetry/opentelemetry-python/pull/3648))
- Fix ValueError message for PeriodicExportingMetricsReader
  ([#3769](https://github.com/open-telemetry/opentelemetry-python/pull/3769))
- Use `BaseException` instead of `Exception` in `record_exception`
  ([#3354](https://github.com/open-telemetry/opentelemetry-python/pull/3354))
- Make span.record_exception more robust
  ([#3778](https://github.com/open-telemetry/opentelemetry-python/pull/3778))
- Fix license field in pyproject.toml files
  ([#3803](https://github.com/open-telemetry/opentelemetry-python/pull/3803))

## Version 1.23.0/0.44b0 (2024-02-23)

- Use Attribute rather than boundattribute in logrecord
  ([#3567](https://github.com/open-telemetry/opentelemetry-python/pull/3567))
- Fix flush error when no LoggerProvider configured for LoggingHandler
  ([#3608](https://github.com/open-telemetry/opentelemetry-python/pull/3608))
- Add `Span.add_link()` method to add link after span start
  ([#3618](https://github.com/open-telemetry/opentelemetry-python/pull/3618))
- Fix `OTLPMetricExporter` ignores `preferred_aggregation` property
  ([#3603](https://github.com/open-telemetry/opentelemetry-python/pull/3603))
- Logs: set `observed_timestamp` field
  ([#3565](https://github.com/open-telemetry/opentelemetry-python/pull/3565))
- Add missing Resource SchemaURL in OTLP exporters
  ([#3652](https://github.com/open-telemetry/opentelemetry-python/pull/3652))
- Fix loglevel warning text
  ([#3566](https://github.com/open-telemetry/opentelemetry-python/pull/3566))
- Prometheus Exporter string representation for target_info labels
  ([#3659](https://github.com/open-telemetry/opentelemetry-python/pull/3659))
- Logs: ObservedTimestamp field is missing in console exporter output
  ([#3564](https://github.com/open-telemetry/opentelemetry-python/pull/3564))
- Fix explicit bucket histogram aggregation
  ([#3429](https://github.com/open-telemetry/opentelemetry-python/pull/3429))
- Add `code.lineno`, `code.function` and `code.filepath` to all logs
  ([#3675](https://github.com/open-telemetry/opentelemetry-python/pull/3675))
- Add Synchronous Gauge instrument
  ([#3462](https://github.com/open-telemetry/opentelemetry-python/pull/3462))
- Drop support for 3.7
  ([#3668](https://github.com/open-telemetry/opentelemetry-python/pull/3668))
- Include key in attribute sequence warning
  ([#3639](https://github.com/open-telemetry/opentelemetry-python/pull/3639))
- Upgrade markupsafe, Flask and related dependencies to dev and test
  environments ([#3609](https://github.com/open-telemetry/opentelemetry-python/pull/3609))
- Handle HTTP 2XX responses as successful in OTLP exporters
  ([#3623](https://github.com/open-telemetry/opentelemetry-python/pull/3623))
- Improve Resource Detector timeout messaging
  ([#3645](https://github.com/open-telemetry/opentelemetry-python/pull/3645))
- Add Proxy classes for logging
  ([#3575](https://github.com/open-telemetry/opentelemetry-python/pull/3575))
- Remove dependency on 'backoff' library
  ([#3679](https://github.com/open-telemetry/opentelemetry-python/pull/3679))

## Version 1.22.0/0.43b0 (2023-12-15)

- Prometheus exporter sanitize info metric
  ([#3572](https://github.com/open-telemetry/opentelemetry-python/pull/3572))
- Remove Jaeger exporters
  ([#3554](https://github.com/open-telemetry/opentelemetry-python/pull/3554))
- Log stacktrace on `UNKNOWN` status OTLP export error
  ([#3536](https://github.com/open-telemetry/opentelemetry-python/pull/3536))
- Fix OTLPExporterMixin shutdown timeout period
  ([#3524](https://github.com/open-telemetry/opentelemetry-python/pull/3524))
- Handle `taskName` `logrecord` attribute
  ([#3557](https://github.com/open-telemetry/opentelemetry-python/pull/3557))

## Version 1.21.0/0.42b0 (2023-11-01)

- Fix `SumAggregation`
￼  ([#3390](https://github.com/open-telemetry/opentelemetry-python/pull/3390))
- Fix handling of empty metric collection cycles
  ([#3335](https://github.com/open-telemetry/opentelemetry-python/pull/3335))
- Fix error when no LoggerProvider configured for LoggingHandler
  ([#3423](https://github.com/open-telemetry/opentelemetry-python/pull/3423))
- Make `opentelemetry_metrics_exporter` entrypoint support pull exporters
  ([#3428](https://github.com/open-telemetry/opentelemetry-python/pull/3428))
- Allow instrument names to have '/' and up to 255 characters
  ([#3442](https://github.com/open-telemetry/opentelemetry-python/pull/3442))
- Do not load Resource on sdk import
  ([#3447](https://github.com/open-telemetry/opentelemetry-python/pull/3447))
- Update semantic conventions to version 1.21.0
  ([#3251](https://github.com/open-telemetry/opentelemetry-python/pull/3251))
- Add missing schema_url in global api for logging and metrics
  ([#3251](https://github.com/open-telemetry/opentelemetry-python/pull/3251))
- Prometheus exporter support for auto instrumentation
  ([#3413](https://github.com/open-telemetry/opentelemetry-python/pull/3413))
- Implement Process Resource detector
  ([#3472](https://github.com/open-telemetry/opentelemetry-python/pull/3472))


## Version 1.20.0/0.41b0 (2023-09-04)

- Modify Prometheus exporter to translate non-monotonic Sums into Gauges
  ([#3306](https://github.com/open-telemetry/opentelemetry-python/pull/3306))

## Version 1.19.0/0.40b0 (2023-07-13)

- Drop `setuptools` runtime requirement.
  ([#3372](https://github.com/open-telemetry/opentelemetry-python/pull/3372))
- Update the body type in the log
  ([$3343](https://github.com/open-telemetry/opentelemetry-python/pull/3343))
- Add max_scale option to Exponential Bucket Histogram Aggregation
  ([#3323](https://github.com/open-telemetry/opentelemetry-python/pull/3323))
- Use BoundedAttributes instead of raw dict to extract attributes from LogRecord
  ([#3310](https://github.com/open-telemetry/opentelemetry-python/pull/3310))
- Support dropped_attributes_count in LogRecord and exporters
  ([#3351](https://github.com/open-telemetry/opentelemetry-python/pull/3351))
- Add unit to view instrument selection criteria
  ([#3341](https://github.com/open-telemetry/opentelemetry-python/pull/3341))
- Upgrade opentelemetry-proto to 0.20 and regen
  [#3355](https://github.com/open-telemetry/opentelemetry-python/pull/3355))
- Include endpoint in Grpc transient error warning
  [#3362](https://github.com/open-telemetry/opentelemetry-python/pull/3362))
- Fixed bug where logging export is tracked as trace
  [#3375](https://github.com/open-telemetry/opentelemetry-python/pull/3375))
- Default LogRecord observed_timestamp to current timestamp
  [#3377](https://github.com/open-telemetry/opentelemetry-python/pull/3377))


## Version 1.18.0/0.39b0 (2023-05-19)

- Select histogram aggregation with an environment variable
  ([#3265](https://github.com/open-telemetry/opentelemetry-python/pull/3265))
- Move Protobuf encoding to its own package
  ([#3169](https://github.com/open-telemetry/opentelemetry-python/pull/3169))
- Add experimental feature to detect resource detectors in auto instrumentation
  ([#3181](https://github.com/open-telemetry/opentelemetry-python/pull/3181))
- Fix exporting of ExponentialBucketHistogramAggregation from opentelemetry.sdk.metrics.view
  ([#3240](https://github.com/open-telemetry/opentelemetry-python/pull/3240))
- Fix headers types mismatch for OTLP Exporters
  ([#3226](https://github.com/open-telemetry/opentelemetry-python/pull/3226))
- Fix suppress instrumentation for log batch processor
  ([#3223](https://github.com/open-telemetry/opentelemetry-python/pull/3223))
- Add speced out environment variables and arguments for BatchLogRecordProcessor
  ([#3237](https://github.com/open-telemetry/opentelemetry-python/pull/3237))
- Add benchmark tests for metrics
  ([#3267](https://github.com/open-telemetry/opentelemetry-python/pull/3267))


## Version 1.17.0/0.38b0 (2023-03-22)

- Implement LowMemory temporality
  ([#3223](https://github.com/open-telemetry/opentelemetry-python/pull/3223))
- PeriodicExportingMetricReader will continue if collection times out
  ([#3100](https://github.com/open-telemetry/opentelemetry-python/pull/3100))
- Fix formatting of ConsoleMetricExporter.
  ([#3197](https://github.com/open-telemetry/opentelemetry-python/pull/3197))
- Fix use of built-in samplers in SDK configuration
  ([#3176](https://github.com/open-telemetry/opentelemetry-python/pull/3176))
- Implement shutdown procedure forOTLP grpc exporters
  ([#3138](https://github.com/open-telemetry/opentelemetry-python/pull/3138))
- Add exponential histogram
  ([#2964](https://github.com/open-telemetry/opentelemetry-python/pull/2964))
- Add OpenCensus trace bridge/shim
  ([#3210](https://github.com/open-telemetry/opentelemetry-python/pull/3210))

## Version 1.16.0/0.37b0 (2023-02-17)

- Change ``__all__`` to be statically defined.
  ([#3143](https://github.com/open-telemetry/opentelemetry-python/pull/3143))
- Remove the ability to set a global metric prefix for Prometheus exporter
  ([#3137](https://github.com/open-telemetry/opentelemetry-python/pull/3137))
- Adds environment variables for log exporter
  ([#3037](https://github.com/open-telemetry/opentelemetry-python/pull/3037))
- Add attribute name to type warning message.
  ([3124](https://github.com/open-telemetry/opentelemetry-python/pull/3124))
- Add db metric name to semantic conventions
  ([#3115](https://github.com/open-telemetry/opentelemetry-python/pull/3115))
- Fix User-Agent header value for OTLP exporters to conform to RFC7231 & RFC7230
  ([#3128](https://github.com/open-telemetry/opentelemetry-python/pull/3128))
- Fix validation of baggage values
  ([#3058](https://github.com/open-telemetry/opentelemetry-python/pull/3058))
- Fix capitalization of baggage keys
  ([#3151](https://github.com/open-telemetry/opentelemetry-python/pull/3151))
- Bump min required api version for OTLP exporters
  ([#3156](https://github.com/open-telemetry/opentelemetry-python/pull/3156))
- deprecate jaeger exporters
  ([#3158](https://github.com/open-telemetry/opentelemetry-python/pull/3158))
- Create a single resource instance
  ([#3118](https://github.com/open-telemetry/opentelemetry-python/pull/3118))

## Version 1.15.0/0.36b0 (2022-12-09)

- PeriodicExportingMetricsReader with +Inf interval
  to support explicit metric collection
  ([#3059](https://github.com/open-telemetry/opentelemetry-python/pull/3059))
- Regenerate opentelemetry-proto to be compatible with protobuf 3 and 4
  ([#3070](https://github.com/open-telemetry/opentelemetry-python/pull/3070))
- Rename parse_headers to parse_env_headers and improve error message
  ([#2376](https://github.com/open-telemetry/opentelemetry-python/pull/2376))
- Add url decode values from OTEL_RESOURCE_ATTRIBUTES
  ([#3046](https://github.com/open-telemetry/opentelemetry-python/pull/3046))
- Fixed circular dependency issue with custom samplers
  ([#3026](https://github.com/open-telemetry/opentelemetry-python/pull/3026))
- Add missing entry points for OTLP/HTTP exporter
  ([#3027](https://github.com/open-telemetry/opentelemetry-python/pull/3027))
- Update logging to include logging api as per specification
  ([#3038](https://github.com/open-telemetry/opentelemetry-python/pull/3038))
- Fix: Avoid generator in metrics _ViewInstrumentMatch.collect()
  ([#3035](https://github.com/open-telemetry/opentelemetry-python/pull/3035)
- [exporter-otlp-proto-grpc] add user agent string
  ([#3009](https://github.com/open-telemetry/opentelemetry-python/pull/3009))

## Version 1.14.0/0.35b0 (2022-11-04)

- Add logarithm and exponent mappings
  ([#2960](https://github.com/open-telemetry/opentelemetry-python/pull/2960))
- Add and use missing metrics environment variables
  ([#2968](https://github.com/open-telemetry/opentelemetry-python/pull/2968))
- Enabled custom samplers via entry points
  ([#2972](https://github.com/open-telemetry/opentelemetry-python/pull/2972))
- Update log symbol names
  ([#2943](https://github.com/open-telemetry/opentelemetry-python/pull/2943))
- Update explicit histogram bucket boundaries
  ([#2947](https://github.com/open-telemetry/opentelemetry-python/pull/2947))
- `exporter-otlp-proto-http`: add user agent string
  ([#2959](https://github.com/open-telemetry/opentelemetry-python/pull/2959))
- Add http-metric instrument names to semantic conventions
  ([#2976](https://github.com/open-telemetry/opentelemetry-python/pull/2976))
- [exporter/opentelemetry-exporter-otlp-proto-http] Add OTLPMetricExporter
  ([#2891](https://github.com/open-telemetry/opentelemetry-python/pull/2891))
- Add support for py3.11
  ([#2997](https://github.com/open-telemetry/opentelemetry-python/pull/2997))
- Fix a bug with exporter retries for with newer versions of the backoff library
  ([#2980](https://github.com/open-telemetry/opentelemetry-python/pull/2980))

## Version 1.13.0/0.34b0 (2022-09-26)

- Add a configurable max_export_batch_size to the gRPC metrics exporter
  ([#2809](https://github.com/open-telemetry/opentelemetry-python/pull/2809))
- Remove support for 3.6
  ([#2763](https://github.com/open-telemetry/opentelemetry-python/pull/2763))
- Update PeriodicExportingMetricReader to never call export() concurrently
  ([#2873](https://github.com/open-telemetry/opentelemetry-python/pull/2873))
- Add param for `indent` size to `LogRecord.to_json()`
  ([#2870](https://github.com/open-telemetry/opentelemetry-python/pull/2870))
- Fix: Remove `LogEmitter.flush()` to align with OTel Log spec
  ([#2863](https://github.com/open-telemetry/opentelemetry-python/pull/2863))
- Bump minimum required API/SDK version for exporters that support metrics
  ([#2918](https://github.com/open-telemetry/opentelemetry-python/pull/2918))
- Fix metric reader examples + added `preferred_temporality` and `preferred_aggregation`
  for `ConsoleMetricExporter`
  ([#2911](https://github.com/open-telemetry/opentelemetry-python/pull/2911))
- Add support for setting OTLP export protocol with env vars, as defined in the
  [specifications](https://github.com/open-telemetry/opentelemetry-specification/blob/main/specification/protocol/exporter.md#specify-protocol)
  ([#2893](https://github.com/open-telemetry/opentelemetry-python/pull/2893))
- Add force_flush to span exporters
  ([#2919](https://github.com/open-telemetry/opentelemetry-python/pull/2919))

## Version 1.12.0/0.33b0 (2022-08-08)

- Add `force_flush` method to metrics exporter
  ([#2852](https://github.com/open-telemetry/opentelemetry-python/pull/2852))
- Change tracing to use `Resource.to_json()`
  ([#2784](https://github.com/open-telemetry/opentelemetry-python/pull/2784))
- Fix get_log_emitter instrumenting_module_version args typo
  ([#2830](https://github.com/open-telemetry/opentelemetry-python/pull/2830))
- Fix OTLP gRPC exporter warning message
  ([#2781](https://github.com/open-telemetry/opentelemetry-python/pull/2781))
- Fix tracing decorator with late configuration
  ([#2754](https://github.com/open-telemetry/opentelemetry-python/pull/2754))
- Fix --insecure of CLI argument
  ([#2696](https://github.com/open-telemetry/opentelemetry-python/pull/2696))
- Add temporality and aggregation configuration for metrics exporters,
  use `OTEL_EXPORTER_OTLP_METRICS_TEMPORALITY_PREFERENCE` only for OTLP metrics exporter
  ([#2843](https://github.com/open-telemetry/opentelemetry-python/pull/2843))
- Instrument instances are always created through a Meter
  ([#2844](https://github.com/open-telemetry/opentelemetry-python/pull/2844))

## Version 1.12.0rc2/0.32b0 (2022-07-04)

- Fix instrument name and unit regexes
  ([#2796](https://github.com/open-telemetry/opentelemetry-python/pull/2796))
- Add optional sessions parameter to all Exporters leveraging requests.Session
  ([#2783](https://github.com/open-telemetry/opentelemetry-python/pull/2783)
- Add min/max fields to Histogram
  ([#2759](https://github.com/open-telemetry/opentelemetry-python/pull/2759))
- `opentelemetry-exporter-otlp-proto-http` Add support for OTLP/HTTP log exporter
  ([#2462](https://github.com/open-telemetry/opentelemetry-python/pull/2462))
- Fix yield of `None`-valued points
  ([#2745](https://github.com/open-telemetry/opentelemetry-python/pull/2745))
- Add missing `to_json` methods
  ([#2722](https://github.com/open-telemetry/opentelemetry-python/pull/2722)
- Fix type hints for textmap `Getter` and `Setter`
  ([#2657](https://github.com/open-telemetry/opentelemetry-python/pull/2657))
- Fix LogEmitterProvider.force_flush hanging randomly
  ([#2714](https://github.com/open-telemetry/opentelemetry-python/pull/2714))
- narrow protobuf dependencies to exclude protobuf >= 4
  ([#2720](https://github.com/open-telemetry/opentelemetry-python/pull/2720))
- Specify worker thread names
  ([#2724](https://github.com/open-telemetry/opentelemetry-python/pull/2724))
- Loosen dependency on `backoff` for newer Python versions
  ([#2726](https://github.com/open-telemetry/opentelemetry-python/pull/2726))
- fix: frozenset object has no attribute items
  ([#2727](https://github.com/open-telemetry/opentelemetry-python/pull/2727))
- fix: create suppress HTTP instrumentation key in opentelemetry context
  ([#2729](https://github.com/open-telemetry/opentelemetry-python/pull/2729))
- Support logs SDK auto instrumentation enable/disable with env
  ([#2728](https://github.com/open-telemetry/opentelemetry-python/pull/2728))
- fix: update entry point object references for metrics
  ([#2731](https://github.com/open-telemetry/opentelemetry-python/pull/2731))
- Allow set_status to accept the StatusCode and optional description
  ([#2735](https://github.com/open-telemetry/opentelemetry-python/pull/2735))
- Configure auto instrumentation to support metrics
  ([#2705](https://github.com/open-telemetry/opentelemetry-python/pull/2705))
- Add entrypoint for metrics exporter
  ([#2748](https://github.com/open-telemetry/opentelemetry-python/pull/2748))
- Fix Jaeger propagator usage with NonRecordingSpan
  ([#2762](https://github.com/open-telemetry/opentelemetry-python/pull/2762))
- Add `opentelemetry.propagate` module and `opentelemetry.propagators` package
  to the API reference documentation
  ([#2785](https://github.com/open-telemetry/opentelemetry-python/pull/2785))

## Version 1.12.0rc1/0.31b0 (2022-05-17)

- Fix LoggingHandler to handle LogRecord with exc_info=False
  ([#2690](https://github.com/open-telemetry/opentelemetry-python/pull/2690))
- Make metrics components public
  ([#2684](https://github.com/open-telemetry/opentelemetry-python/pull/2684))
- Update to semantic conventions v1.11.0
  ([#2669](https://github.com/open-telemetry/opentelemetry-python/pull/2669))
- Update opentelemetry-proto to v0.17.0
  ([#2668](https://github.com/open-telemetry/opentelemetry-python/pull/2668))
- Add CallbackOptions to observable instrument callback params
  ([#2664](https://github.com/open-telemetry/opentelemetry-python/pull/2664))
- Add timeouts to metric SDK
  ([#2653](https://github.com/open-telemetry/opentelemetry-python/pull/2653))
- Add variadic arguments to metric exporter/reader interfaces
  ([#2654](https://github.com/open-telemetry/opentelemetry-python/pull/2654))
- Added a `opentelemetry.sdk.resources.ProcessResourceDetector` that adds the
  'process.runtime.{name,version,description}' resource attributes when used
  with the `opentelemetry.sdk.resources.get_aggregated_resources` API
  ([#2660](https://github.com/open-telemetry/opentelemetry-python/pull/2660))
- Move Metrics API behind internal package
  ([#2651](https://github.com/open-telemetry/opentelemetry-python/pull/2651))

## Version 1.11.1/0.30b1 (2022-04-21)

- Add parameter to MetricReader constructor to select aggregation per instrument kind
  ([#2638](https://github.com/open-telemetry/opentelemetry-python/pull/2638))
- Add parameter to MetricReader constructor to select temporality per instrument kind
  ([#2637](https://github.com/open-telemetry/opentelemetry-python/pull/2637))
- Fix unhandled callback exceptions on async instruments
  ([#2614](https://github.com/open-telemetry/opentelemetry-python/pull/2614))
- Rename `DefaultCounter`, `DefaultHistogram`, `DefaultObservableCounter`,
  `DefaultObservableGauge`, `DefaultObservableUpDownCounter`, `DefaultUpDownCounter`
  instruments to `NoOpCounter`, `NoOpHistogram`, `NoOpObservableCounter`,
  `NoOpObservableGauge`, `NoOpObservableUpDownCounter`, `NoOpUpDownCounter`
  ([#2616](https://github.com/open-telemetry/opentelemetry-python/pull/2616))
- Deprecate InstrumentationLibraryInfo and Add InstrumentationScope
  ([#2583](https://github.com/open-telemetry/opentelemetry-python/pull/2583))

## Version 1.11.0/0.30b0 (2022-04-18)

- Rename API Measurement for async instruments to Observation
  ([#2617](https://github.com/open-telemetry/opentelemetry-python/pull/2617))
- Add support for zero or more callbacks
  ([#2602](https://github.com/open-telemetry/opentelemetry-python/pull/2602))
- Fix parsing of trace flags when extracting traceparent
  ([#2577](https://github.com/open-telemetry/opentelemetry-python/pull/2577))
- Add default aggregation
  ([#2543](https://github.com/open-telemetry/opentelemetry-python/pull/2543))
- Fix incorrect installation of some exporter “convenience” packages into
  “site-packages/src”
  ([#2525](https://github.com/open-telemetry/opentelemetry-python/pull/2525))
- Capture exception information as part of log attributes
  ([#2531](https://github.com/open-telemetry/opentelemetry-python/pull/2531))
- Change OTLPHandler to LoggingHandler
  ([#2528](https://github.com/open-telemetry/opentelemetry-python/pull/2528))
- Fix delta histogram sum not being reset on collection
  ([#2533](https://github.com/open-telemetry/opentelemetry-python/pull/2533))
- Add InMemoryMetricReader to metrics SDK
  ([#2540](https://github.com/open-telemetry/opentelemetry-python/pull/2540))
- Drop the usage of name field from log model in OTLP
  ([#2565](https://github.com/open-telemetry/opentelemetry-python/pull/2565))
- Update opentelemetry-proto to v0.15.0
  ([#2566](https://github.com/open-telemetry/opentelemetry-python/pull/2566))
- Remove `enable_default_view` option from sdk MeterProvider
  ([#2547](https://github.com/open-telemetry/opentelemetry-python/pull/2547))
- Update otlp-proto-grpc and otlp-proto-http exporters to have more lax requirements for `backoff` lib
  ([#2575](https://github.com/open-telemetry/opentelemetry-python/pull/2575))
- Add min/max to histogram point
  ([#2581](https://github.com/open-telemetry/opentelemetry-python/pull/2581))
- Update opentelemetry-proto to v0.16.0
  ([#2619](https://github.com/open-telemetry/opentelemetry-python/pull/2619))

## Version 1.10.0/0.29b0 (2022-03-10)

- Docs rework: [non-API docs are
  moving](https://github.com/open-telemetry/opentelemetry-python/issues/2172) to
  [opentelemetry.io](https://opentelemetry.io). For details, including a list of
  pages that have moved, see
  [#2453](https://github.com/open-telemetry/opentelemetry-python/pull/2453), and
  [#2498](https://github.com/open-telemetry/opentelemetry-python/pull/2498).
- `opentelemetry-exporter-otlp-proto-grpc` update SDK dependency to ~1.9.
  ([#2442](https://github.com/open-telemetry/opentelemetry-python/pull/2442))
- bugfix(auto-instrumentation): attach OTLPHandler to root logger
  ([#2450](https://github.com/open-telemetry/opentelemetry-python/pull/2450))
- Bump semantic conventions from 1.6.1 to 1.8.0
  ([#2461](https://github.com/open-telemetry/opentelemetry-python/pull/2461))
- fix exception handling in get_aggregated_resources
  ([#2464](https://github.com/open-telemetry/opentelemetry-python/pull/2464))
- Fix `OTEL_EXPORTER_OTLP_ENDPOINT` usage in OTLP HTTP trace exporter
  ([#2493](https://github.com/open-telemetry/opentelemetry-python/pull/2493))
- [exporter/opentelemetry-exporter-prometheus] restore package using the new metrics API
  ([#2321](https://github.com/open-telemetry/opentelemetry-python/pull/2321))

## Version 1.9.1/0.28b1 (2022-01-29)

- Update opentelemetry-proto to v0.12.0. Note that this update removes deprecated status codes.
  ([#2415](https://github.com/open-telemetry/opentelemetry-python/pull/2415))

## Version 1.9.0/0.28b0 (2022-01-26)

- Fix SpanLimits global span limit defaulting when set to 0
  ([#2398](https://github.com/open-telemetry/opentelemetry-python/pull/2398))
- Add Python version support policy
  ([#2397](https://github.com/open-telemetry/opentelemetry-python/pull/2397))
- Decode URL-encoded headers in environment variables
  ([#2312](https://github.com/open-telemetry/opentelemetry-python/pull/2312))
- [exporter/opentelemetry-exporter-otlp-proto-grpc] Add OTLPMetricExporter
  ([#2323](https://github.com/open-telemetry/opentelemetry-python/pull/2323))
- Complete metric exporter format and update OTLP exporter
  ([#2364](https://github.com/open-telemetry/opentelemetry-python/pull/2364))
- [api] Add `NoOpTracer` and `NoOpTracerProvider`. Marking `_DefaultTracer` and `_DefaultTracerProvider` as deprecated.
  ([#2363](https://github.com/open-telemetry/opentelemetry-python/pull/2363))
- [exporter/opentelemetry-exporter-otlp-proto-grpc] Add Sum to OTLPMetricExporter
  ([#2370](https://github.com/open-telemetry/opentelemetry-python/pull/2370))
- [api] Rename `_DefaultMeter` and `_DefaultMeterProvider` to `NoOpMeter` and `NoOpMeterProvider`.
  ([#2383](https://github.com/open-telemetry/opentelemetry-python/pull/2383))
- [exporter/opentelemetry-exporter-otlp-proto-grpc] Add Gauge to OTLPMetricExporter
  ([#2408](https://github.com/open-telemetry/opentelemetry-python/pull/2408))
- [logs] prevent None from causing problems
  ([#2410](https://github.com/open-telemetry/opentelemetry-python/pull/2410))

## Version 1.8.0/0.27b0 (2021-12-17)

- Adds Aggregation and instruments as part of Metrics SDK
  ([#2234](https://github.com/open-telemetry/opentelemetry-python/pull/2234))
- Update visibility of OTEL_METRICS_EXPORTER environment variable
  ([#2303](https://github.com/open-telemetry/opentelemetry-python/pull/2303))
- Adding entrypoints for log emitter provider and console, otlp log exporters
  ([#2253](https://github.com/open-telemetry/opentelemetry-python/pull/2253))
- Rename ConsoleExporter to ConsoleLogExporter
  ([#2307](https://github.com/open-telemetry/opentelemetry-python/pull/2307))
- Adding OTEL_LOGS_EXPORTER environment variable
  ([#2320](https://github.com/open-telemetry/opentelemetry-python/pull/2320))
- Add `setuptools` to `install_requires`
  ([#2334](https://github.com/open-telemetry/opentelemetry-python/pull/2334))
- Add otlp entrypoint for log exporter
  ([#2322](https://github.com/open-telemetry/opentelemetry-python/pull/2322))
- Support insecure configuration for OTLP gRPC exporter
  ([#2350](https://github.com/open-telemetry/opentelemetry-python/pull/2350))

## Version 1.7.1/0.26b1 (2021-11-11)

- Add support for Python 3.10
  ([#2207](https://github.com/open-telemetry/opentelemetry-python/pull/2207))
- remove `X-B3-ParentSpanId` for B3 propagator as per OpenTelemetry specification
  ([#2237](https://github.com/open-telemetry/opentelemetry-python/pull/2237))
- Populate `auto.version` in Resource if using auto-instrumentation
  ([#2243](https://github.com/open-telemetry/opentelemetry-python/pull/2243))
- Return proxy instruments from ProxyMeter
  ([#2169](https://github.com/open-telemetry/opentelemetry-python/pull/2169))
- Make Measurement a concrete class
  ([#2153](https://github.com/open-telemetry/opentelemetry-python/pull/2153))
- Add metrics API
  ([#1887](https://github.com/open-telemetry/opentelemetry-python/pull/1887))
- Make batch processor fork aware and reinit when needed
  ([#2242](https://github.com/open-telemetry/opentelemetry-python/pull/2242))
- `opentelemetry-sdk` Sanitize env var resource attribute pairs
  ([#2256](https://github.com/open-telemetry/opentelemetry-python/pull/2256))
- `opentelemetry-test` start releasing to pypi.org
  ([#2269](https://github.com/open-telemetry/opentelemetry-python/pull/2269))

## Version 1.6.2/0.25b2 (2021-10-19)

- Fix parental trace relationship for opentracing `follows_from` reference
  ([#2180](https://github.com/open-telemetry/opentelemetry-python/pull/2180))

## Version 1.6.1/0.25b1 (2021-10-18)

- Fix ReadableSpan property types attempting to create a mapping from a list
  ([#2215](https://github.com/open-telemetry/opentelemetry-python/pull/2215))
- Upgrade GRPC/protobuf related dependency and regenerate otlp protobufs
  ([#2201](https://github.com/open-telemetry/opentelemetry-python/pull/2201))
- Propagation: only warn about oversized baggage headers when headers exist
  ([#2212](https://github.com/open-telemetry/opentelemetry-python/pull/2212))

## Version 1.6.0/0.25b0 (2021-10-13)

- Fix race in `set_tracer_provider()`
  ([#2182](https://github.com/open-telemetry/opentelemetry-python/pull/2182))
- Automatically load OTEL environment variables as options for `opentelemetry-instrument`
  ([#1969](https://github.com/open-telemetry/opentelemetry-python/pull/1969))
- `opentelemetry-semantic-conventions` Update to semantic conventions v1.6.1
  ([#2077](https://github.com/open-telemetry/opentelemetry-python/pull/2077))
- Do not count invalid attributes for dropped
  ([#2096](https://github.com/open-telemetry/opentelemetry-python/pull/2096))
- Fix propagation bug caused by counting skipped entries
  ([#2071](https://github.com/open-telemetry/opentelemetry-python/pull/2071))
- Add entry point for exporters with default protocol
  ([#2093](https://github.com/open-telemetry/opentelemetry-python/pull/2093))
- Renamed entrypoints `otlp_proto_http_span`, `otlp_proto_grpc_span`, `console_span` to remove
  redundant `_span` suffix.
  ([#2093](https://github.com/open-telemetry/opentelemetry-python/pull/2093))
- Do not skip sequence attribute on decode error
  ([#2097](https://github.com/open-telemetry/opentelemetry-python/pull/2097))
- `opentelemetry-test`: Add `HttpTestBase` to allow tests with actual TCP sockets
  ([#2101](https://github.com/open-telemetry/opentelemetry-python/pull/2101))
- Fix incorrect headers parsing via environment variables
  ([#2103](https://github.com/open-telemetry/opentelemetry-python/pull/2103))
- Add support for OTEL_ATTRIBUTE_COUNT_LIMIT
  ([#2139](https://github.com/open-telemetry/opentelemetry-python/pull/2139))
- Attribute limits no longer apply to Resource attributes
  ([#2138](https://github.com/open-telemetry/opentelemetry-python/pull/2138))
- `opentelemetry-exporter-otlp`: Add `opentelemetry-otlp-proto-http` as dependency
  ([#2147](https://github.com/open-telemetry/opentelemetry-python/pull/2147))
- Fix validity calculation for trace and span IDs
  ([#2145](https://github.com/open-telemetry/opentelemetry-python/pull/2145))
- Add `schema_url` to `TracerProvider.get_tracer`
  ([#2154](https://github.com/open-telemetry/opentelemetry-python/pull/2154))
- Make baggage implementation w3c spec complaint
  ([#2167](https://github.com/open-telemetry/opentelemetry-python/pull/2167))
- Add name to `BatchSpanProcessor` worker thread
  ([#2186](https://github.com/open-telemetry/opentelemetry-python/pull/2186))

## Version 1.5.0/0.24b0 (2021-08-26)

- Add pre and post instrumentation entry points
  ([#1983](https://github.com/open-telemetry/opentelemetry-python/pull/1983))
- Fix documentation on well known exporters and variable OTEL_TRACES_EXPORTER which were misnamed
  ([#2023](https://github.com/open-telemetry/opentelemetry-python/pull/2023))
- `opentelemetry-sdk` `get_aggregated_resource()` returns default resource and service name
  whenever called
  ([#2013](https://github.com/open-telemetry/opentelemetry-python/pull/2013))
- `opentelemetry-distro` & `opentelemetry-sdk` Moved Auto Instrumentation Configurator code to SDK
  to let distros use its default implementation
  ([#1937](https://github.com/open-telemetry/opentelemetry-python/pull/1937))
- Add Trace ID validation to
  meet [TraceID spec](https://github.com/open-telemetry/opentelemetry-specification/blob/main/specification/overview.md#spancontext) ([#1992](https://github.com/open-telemetry/opentelemetry-python/pull/1992))
- Fixed Python 3.10 incompatibility in `opentelemetry-opentracing-shim` tests
  ([#2018](https://github.com/open-telemetry/opentelemetry-python/pull/2018))
- `opentelemetry-sdk` added support for `OTEL_SPAN_ATTRIBUTE_VALUE_LENGTH_LIMIT`
  ([#2044](https://github.com/open-telemetry/opentelemetry-python/pull/2044))
- `opentelemetry-sdk` Fixed bugs (#2041, #2042 & #2045) in Span Limits
  ([#2044](https://github.com/open-telemetry/opentelemetry-python/pull/2044))
- `opentelemetry-sdk` Add support for `OTEL_ATTRIBUTE_VALUE_LENGTH_LIMIT` env var
  ([#2056](https://github.com/open-telemetry/opentelemetry-python/pull/2056))
- `opentelemetry-sdk` Treat limit even vars set to empty values as unset/unlimited.
  ([#2054](https://github.com/open-telemetry/opentelemetry-python/pull/2054))
- `opentelemetry-api` Attribute keys must be non-empty strings.
  ([#2057](https://github.com/open-telemetry/opentelemetry-python/pull/2057))

## Version 0.23.1 (2021-07-26)

### Changed

- Fix opentelemetry-bootstrap dependency script.
  ([#1987](https://github.com/open-telemetry/opentelemetry-python/pull/1987))

## Version 1.4.0/0.23b0 (2021-07-21)

### Added

- Moved `opentelemetry-instrumentation` to core repository.
  ([#1959](https://github.com/open-telemetry/opentelemetry-python/pull/1959))
- Add support for OTLP Exporter Protobuf over HTTP
  ([#1868](https://github.com/open-telemetry/opentelemetry-python/pull/1868))
- Dropped attributes/events/links count available exposed on ReadableSpans.
  ([#1893](https://github.com/open-telemetry/opentelemetry-python/pull/1893))
- Added dropped count to otlp, jaeger and zipkin exporters.
  ([#1893](https://github.com/open-telemetry/opentelemetry-python/pull/1893))

### Added

- Give OTLPHandler the ability to process attributes
  ([#1952](https://github.com/open-telemetry/opentelemetry-python/pull/1952))
- Add global LogEmitterProvider and convenience function get_log_emitter
  ([#1901](https://github.com/open-telemetry/opentelemetry-python/pull/1901))
- Add OTLPHandler for standard library logging module
  ([#1903](https://github.com/open-telemetry/opentelemetry-python/pull/1903))

### Changed

- Updated `opentelemetry-opencensus-exporter` to use `service_name` of spans instead of resource
  ([#1897](https://github.com/open-telemetry/opentelemetry-python/pull/1897))
- Added descriptions to the env variables mentioned in the opentelemetry-specification
  ([#1898](https://github.com/open-telemetry/opentelemetry-python/pull/1898))
- Ignore calls to `Span.set_status` with `StatusCode.UNSET` and also if previous status already
  had `StatusCode.OK`.
  ([#1902](https://github.com/open-telemetry/opentelemetry-python/pull/1902))
- Attributes for `Link` and `Resource` are immutable as they are for `Event`, which means
  any attempt to modify attributes directly will result in a `TypeError` exception.
  ([#1909](https://github.com/open-telemetry/opentelemetry-python/pull/1909))
- Added `BoundedAttributes` to the API to make it available for `Link` which is defined in the
  API. Marked `BoundedDict` in the SDK as deprecated as a result.
  ([#1915](https://github.com/open-telemetry/opentelemetry-python/pull/1915))
- Fix OTLP SpanExporter to distinguish spans based off Resource and InstrumentationInfo
  ([#1927](https://github.com/open-telemetry/opentelemetry-python/pull/1927))
- Updating dependency for opentelemetry api/sdk packages to support major version instead of
  pinning to specific versions.
  ([#1933](https://github.com/open-telemetry/opentelemetry-python/pull/1933))
- `opentelemetry-semantic-conventions` Generate semconv constants update for OTel Spec 1.5.0
  ([#1946](https://github.com/open-telemetry/opentelemetry-python/pull/1946))

### Fixed

- Updated `opentelementry-opentracing-shim` `ScopeShim` to report exceptions in
  opentelemetry specification format, rather than opentracing spec format.
  ([#1878](https://github.com/open-telemetry/opentelemetry-python/pull/1878))

## Version 1.3.0/0.22b0 (2021-06-01)

### Added

- Allow span limits to be set programmatically via TracerProvider.
  ([#1877](https://github.com/open-telemetry/opentelemetry-python/pull/1877))
- Added support for CreateKey functionality.
  ([#1853](https://github.com/open-telemetry/opentelemetry-python/pull/1853))

### Changed

- Updated get_tracer to return an empty string when passed an invalid name
  ([#1854](https://github.com/open-telemetry/opentelemetry-python/pull/1854))
- Changed AttributeValue sequences to warn mypy users on adding None values to array
  ([#1855](https://github.com/open-telemetry/opentelemetry-python/pull/1855))
- Fixed exporter OTLP header parsing to match baggage header formatting.
  ([#1869](https://github.com/open-telemetry/opentelemetry-python/pull/1869))
- Added optional `schema_url` field to `Resource` class
  ([#1871](https://github.com/open-telemetry/opentelemetry-python/pull/1871))
- Update protos to latest version release 0.9.0
  ([#1873](https://github.com/open-telemetry/opentelemetry-python/pull/1873))

## Version 1.2.0/0.21b0 (2021-05-11)

### Added

- Added example for running Django with auto instrumentation.
  ([#1803](https://github.com/open-telemetry/opentelemetry-python/pull/1803))
- Added `B3SingleFormat` and `B3MultiFormat` propagators to the `opentelemetry-propagator-b3` package.
  ([#1823](https://github.com/open-telemetry/opentelemetry-python/pull/1823))
- Added support for OTEL_SERVICE_NAME.
  ([#1829](https://github.com/open-telemetry/opentelemetry-python/pull/1829))
- Lazily read/configure limits and allow limits to be unset.
  ([#1839](https://github.com/open-telemetry/opentelemetry-python/pull/1839))
- Added support for OTEL_EXPORTER_JAEGER_TIMEOUT
  ([#1863](https://github.com/open-telemetry/opentelemetry-python/pull/1863))

### Changed

- Fixed OTLP gRPC exporter silently failing if scheme is not specified in endpoint.
  ([#1806](https://github.com/open-telemetry/opentelemetry-python/pull/1806))
- Rename CompositeHTTPPropagator to CompositePropagator as per specification.
  ([#1807](https://github.com/open-telemetry/opentelemetry-python/pull/1807))
- Propagators use the root context as default for `extract` and do not modify
  the context if extracting from carrier does not work.
  ([#1811](https://github.com/open-telemetry/opentelemetry-python/pull/1811))
- Fixed `b3` propagator entrypoint to point to `B3SingleFormat` propagator.
  ([#1823](https://github.com/open-telemetry/opentelemetry-python/pull/1823))
- Added `b3multi` propagator entrypoint to point to `B3MultiFormat` propagator.
  ([#1823](https://github.com/open-telemetry/opentelemetry-python/pull/1823))
- Improve warning when failing to decode byte attribute
  ([#1810](https://github.com/open-telemetry/opentelemetry-python/pull/1810))
- Fixed inconsistency in parent_id formatting from the ConsoleSpanExporter
  ([#1833](https://github.com/open-telemetry/opentelemetry-python/pull/1833))
- Include span parent in Jaeger gRPC export as `CHILD_OF` reference
  ([#1809])(https://github.com/open-telemetry/opentelemetry-python/pull/1809)
- Fixed sequence values in OTLP exporter not translating
  ([#1818](https://github.com/open-telemetry/opentelemetry-python/pull/1818))
- Update transient errors retry timeout and retryable status codes
  ([#1842](https://github.com/open-telemetry/opentelemetry-python/pull/1842))
- Apply validation of attributes to `Resource`, move attribute related logic to separate package.
  ([#1834](https://github.com/open-telemetry/opentelemetry-python/pull/1834))
- Fix start span behavior when excess links and attributes are included
  ([#1856](https://github.com/open-telemetry/opentelemetry-python/pull/1856))

### Removed

- Moved `opentelemetry-instrumentation` to contrib repository.
  ([#1797](https://github.com/open-telemetry/opentelemetry-python/pull/1797))

## Version 1.1.0 (2021-04-20)

### Added

- Added `py.typed` file to every package. This should resolve a bunch of mypy
  errors for users.
  ([#1720](https://github.com/open-telemetry/opentelemetry-python/pull/1720))
- Add auto generated trace and resource attributes semantic conventions
  ([#1759](https://github.com/open-telemetry/opentelemetry-python/pull/1759))
- Added `SpanKind` to `should_sample` parameters, suggest using parent span context's tracestate
  instead of manually passed in tracestate in `should_sample`
  ([#1764](https://github.com/open-telemetry/opentelemetry-python/pull/1764))
- Added experimental HTTP back propagators.
  ([#1762](https://github.com/open-telemetry/opentelemetry-python/pull/1762))
- Zipkin exporter: Add support for timeout and implement shutdown
  ([#1799](https://github.com/open-telemetry/opentelemetry-python/pull/1799))

### Changed

- Adjust `B3Format` propagator to be spec compliant by not modifying context
  when propagation headers are not present/invalid/empty
  ([#1728](https://github.com/open-telemetry/opentelemetry-python/pull/1728))
- Silence unnecessary warning when creating a new Status object without description.
  ([#1721](https://github.com/open-telemetry/opentelemetry-python/pull/1721))
- Update bootstrap cmd to use exact version when installing instrumentation packages.
  ([#1722](https://github.com/open-telemetry/opentelemetry-python/pull/1722))
- Fix B3 propagator to never return None.
  ([#1750](https://github.com/open-telemetry/opentelemetry-python/pull/1750))
- Added ProxyTracerProvider and ProxyTracer implementations to allow fetching provider
  and tracer instances before a global provider is set up.
  ([#1726](https://github.com/open-telemetry/opentelemetry-python/pull/1726))
- Added `__contains__` to `opentelementry.trace.span.TraceState`.
  ([#1773](https://github.com/open-telemetry/opentelemetry-python/pull/1773))
- `opentelemetry-opentracing-shim` Fix an issue in the shim where a Span was being wrapped
  in a NonRecordingSpan when it wasn't necessary.
  ([#1776](https://github.com/open-telemetry/opentelemetry-python/pull/1776))
- OTLP Exporter now uses the scheme in the endpoint to determine whether to establish
  a secure connection or not.
  ([#1771](https://github.com/open-telemetry/opentelemetry-python/pull/1771))

## Version 1.0.0 (2021-03-26)

### Added

- Document how to work with fork process web server models(Gunicorn, uWSGI etc...)
  ([#1609](https://github.com/open-telemetry/opentelemetry-python/pull/1609))
- Add `max_attr_value_length` support to Jaeger exporter
  ([#1633](https://github.com/open-telemetry/opentelemetry-python/pull/1633))
- Moved `use_span` from Tracer to `opentelemetry.trace.use_span`.
  ([#1668](https://github.com/open-telemetry/opentelemetry-python/pull/1668))
- `opentelemetry.trace.use_span()` will now overwrite previously set status on span in case an
  exception is raised inside the context manager and `set_status_on_exception` is set to `True`.
  ([#1668](https://github.com/open-telemetry/opentelemetry-python/pull/1668))
- Add `udp_split_oversized_batches` support to jaeger exporter
  ([#1500](https://github.com/open-telemetry/opentelemetry-python/pull/1500))

### Changed

- remove `service_name` from constructor of jaeger and opencensus exporters and
  use of env variable `OTEL_PYTHON_SERVICE_NAME`
  ([#1669])(https://github.com/open-telemetry/opentelemetry-python/pull/1669)
- Rename `IdsGenerator` to `IdGenerator`
  ([#1651](https://github.com/open-telemetry/opentelemetry-python/pull/1651))
- Make TracerProvider's resource attribute private
  ([#1652](https://github.com/open-telemetry/opentelemetry-python/pull/1652))
- Rename Resource's `create_empty` to `get_empty`
  ([#1653](https://github.com/open-telemetry/opentelemetry-python/pull/1653))
- Renamed `BatchExportSpanProcessor` to `BatchSpanProcessor` and `SimpleExportSpanProcessor` to
  `SimpleSpanProcessor`
  ([#1656](https://github.com/open-telemetry/opentelemetry-python/pull/1656))
- Rename `DefaultSpan` to `NonRecordingSpan`
  ([#1661](https://github.com/open-telemetry/opentelemetry-python/pull/1661))
- Fixed distro configuration with `OTEL_TRACES_EXPORTER` env var set to `otlp`
  ([#1657](https://github.com/open-telemetry/opentelemetry-python/pull/1657))
- Moving `Getter`, `Setter` and `TextMapPropagator` out of `opentelemetry.trace.propagation` and
  into `opentelemetry.propagators`
  ([#1662](https://github.com/open-telemetry/opentelemetry-python/pull/1662))
- Rename `BaggagePropagator` to `W3CBaggagePropagator`
  ([#1663](https://github.com/open-telemetry/opentelemetry-python/pull/1663))
- Rename `JaegerSpanExporter` to `JaegerExporter` and rename `ZipkinSpanExporter` to `ZipkinExporter`
  ([#1664](https://github.com/open-telemetry/opentelemetry-python/pull/1664))
- Expose `StatusCode` from the `opentelemetry.trace` module
  ([#1681](https://github.com/open-telemetry/opentelemetry-python/pull/1681))
- Status now only sets `description` when `status_code` is set to `StatusCode.ERROR`
  ([#1673](https://github.com/open-telemetry/opentelemetry-python/pull/1673))
- Update OTLP exporter to use OTLP proto `0.7.0`
  ([#1674](https://github.com/open-telemetry/opentelemetry-python/pull/1674))
- Remove time_ns from API and add a warning for older versions of Python
  ([#1602](https://github.com/open-telemetry/opentelemetry-python/pull/1602))
- Hide implementation classes/variables in api/sdk
  ([#1684](https://github.com/open-telemetry/opentelemetry-python/pull/1684))
- Cleanup OTLP exporter compression options, add tests
  ([#1671](https://github.com/open-telemetry/opentelemetry-python/pull/1671))
- Initial documentation for environment variables
  ([#1680](https://github.com/open-telemetry/opentelemetry-python/pull/1680))
- Change Zipkin exporter to obtain service.name from span
  ([#1696](https://github.com/open-telemetry/opentelemetry-python/pull/1696))
- Split up `opentelemetry-exporter-jaeger` package into `opentelemetry-exporter-jaeger-proto-grpc` and
  `opentelemetry-exporter-jaeger-thrift` packages to reduce dependencies for each one.
  ([#1694](https://github.com/open-telemetry/opentelemetry-python/pull/1694))
- Added `opentelemetry-exporter-otlp-proto-grpc` and changed `opentelemetry-exporter-otlp` to
  install it as a dependency. This will allow for the next package/protocol to also be in
  its own package.
  ([#1695](https://github.com/open-telemetry/opentelemetry-python/pull/1695))
- Change Jaeger exporters to obtain service.name from span
  ([#1703](https://github.com/open-telemetry/opentelemetry-python/pull/1703))
- Fixed an unset `OTEL_TRACES_EXPORTER` resulting in an error
  ([#1707](https://github.com/open-telemetry/opentelemetry-python/pull/1707))
- Split Zipkin exporter into `opentelemetry-exporter-zipkin-json` and
  `opentelemetry-exporter-zipkin-proto-http` packages to reduce dependencies. The
  `opentelemetry-exporter-zipkin` installs both.
  ([#1699](https://github.com/open-telemetry/opentelemetry-python/pull/1699))
- Make setters and getters optional
  ([#1690](https://github.com/open-telemetry/opentelemetry-python/pull/1690))

### Removed

- Removed unused `get_hexadecimal_trace_id` and `get_hexadecimal_span_id` methods.
  ([#1675](https://github.com/open-telemetry/opentelemetry-python/pull/1675))
- Remove `OTEL_EXPORTER_*_ INSECURE` env var
  ([#1682](https://github.com/open-telemetry/opentelemetry-python/pull/1682))
- Removing support for Python 3.5
  ([#1706](https://github.com/open-telemetry/opentelemetry-python/pull/1706))

## Version 0.19b0 (2021-03-26)

### Changed

- remove `service_name` from constructor of jaeger and opencensus exporters and
  use of env variable `OTEL_PYTHON_SERVICE_NAME`
  ([#1669])(https://github.com/open-telemetry/opentelemetry-python/pull/1669)
- Rename `IdsGenerator` to `IdGenerator`
  ([#1651](https://github.com/open-telemetry/opentelemetry-python/pull/1651))

### Removed

- Removing support for Python 3.5
  ([#1706](https://github.com/open-telemetry/opentelemetry-python/pull/1706))

## Version 0.18b0 (2021-02-16)

### Added

- Add urllib to opentelemetry-bootstrap target list
  ([#1584](https://github.com/open-telemetry/opentelemetry-python/pull/1584))

## Version 1.0.0rc1 (2021-02-12)

### Changed

- Tracer provider environment variables are now consistent with the rest
  ([#1571](https://github.com/open-telemetry/opentelemetry-python/pull/1571))
- Rename `TRACE_` to `TRACES_` for environment variables
  ([#1595](https://github.com/open-telemetry/opentelemetry-python/pull/1595))
- Limits for Span attributes, events and links have been updated to 128
  ([1597](https://github.com/open-telemetry/opentelemetry-python/pull/1597))
- Read-only Span attributes have been moved to ReadableSpan class
  ([#1560](https://github.com/open-telemetry/opentelemetry-python/pull/1560))
- `BatchExportSpanProcessor` flushes export queue when it reaches `max_export_batch_size`
  ([#1521](https://github.com/open-telemetry/opentelemetry-python/pull/1521))

### Added

- Added `end_on_exit` argument to `start_as_current_span`
  ([#1519](https://github.com/open-telemetry/opentelemetry-python/pull/1519))
- Add `Span.set_attributes` method to set multiple values with one call
  ([#1520](https://github.com/open-telemetry/opentelemetry-python/pull/1520))
- Make sure Resources follow semantic conventions
  ([#1480](https://github.com/open-telemetry/opentelemetry-python/pull/1480))
- Allow missing carrier headers to continue without raising AttributeError
  ([#1545](https://github.com/open-telemetry/opentelemetry-python/pull/1545))

### Removed

- Remove Configuration
  ([#1523](https://github.com/open-telemetry/opentelemetry-python/pull/1523))
- Remove Metrics as part of stable, marked as experimental
  ([#1568](https://github.com/open-telemetry/opentelemetry-python/pull/1568))

## Version 0.17b0 (2021-01-20)

### Added

- Add support for OTLP v0.6.0
  ([#1472](https://github.com/open-telemetry/opentelemetry-python/pull/1472))
- Add protobuf via gRPC exporting support for Jaeger
  ([#1471](https://github.com/open-telemetry/opentelemetry-python/pull/1471))
- Add support for Python 3.9
  ([#1441](https://github.com/open-telemetry/opentelemetry-python/pull/1441))
- Added the ability to disable instrumenting libraries specified by OTEL_PYTHON_DISABLED_INSTRUMENTATIONS env variable,
  when using opentelemetry-instrument command.
  ([#1461](https://github.com/open-telemetry/opentelemetry-python/pull/1461))
- Add `fields` to propagators
  ([#1374](https://github.com/open-telemetry/opentelemetry-python/pull/1374))
- Add local/remote samplers to parent based sampler
  ([#1440](https://github.com/open-telemetry/opentelemetry-python/pull/1440))
- Add support for OTEL*SPAN*{ATTRIBUTE_COUNT_LIMIT,EVENT_COUNT_LIMIT,LINK_COUNT_LIMIT}
  ([#1377](https://github.com/open-telemetry/opentelemetry-python/pull/1377))
- Return `None` for `DictGetter` if key not found
  ([#1449](https://github.com/open-telemetry/opentelemetry-python/pull/1449))
- Added support for Jaeger propagator
  ([#1219](https://github.com/open-telemetry/opentelemetry-python/pull/1219))
- Remove dependency on SDK from `opentelemetry-instrumentation` package. The
  `opentelemetry-sdk` package now registers an entrypoint `opentelemetry_configurator`
  to allow `opentelemetry-instrument` to load the configuration for the SDK
  ([#1420](https://github.com/open-telemetry/opentelemetry-python/pull/1420))
- `opentelemetry-exporter-zipkin` Add support for array attributes in Span and Resource exports
  ([#1285](https://github.com/open-telemetry/opentelemetry-python/pull/1285))
- Added `__repr__` for `DefaultSpan`, added `trace_flags` to `__repr__` of
  `SpanContext` ([#1485](https://github.com/open-telemetry/opentelemetry-python/pull/1485))
- `opentelemetry-sdk` Add support for OTEL_TRACE_SAMPLER and OTEL_TRACE_SAMPLER_ARG env variables
  ([#1496](https://github.com/open-telemetry/opentelemetry-python/pull/1496))
- Adding `opentelemetry-distro` package to add default configuration for
  span exporter to OTLP
  ([#1482](https://github.com/open-telemetry/opentelemetry-python/pull/1482))

### Changed

- `opentelemetry-exporter-zipkin` Updated zipkin exporter status code and error tag
  ([#1486](https://github.com/open-telemetry/opentelemetry-python/pull/1486))
- Recreate span on every run of a `start_as_current_span`-decorated function
  ([#1451](https://github.com/open-telemetry/opentelemetry-python/pull/1451))
- `opentelemetry-exporter-otlp` Headers are now passed in as tuple as metadata, instead of a
  string, which was incorrect.
  ([#1507](https://github.com/open-telemetry/opentelemetry-python/pull/1507))
- `opentelemetry-exporter-jaeger` Updated Jaeger exporter status code tag
  ([#1488](https://github.com/open-telemetry/opentelemetry-python/pull/1488))
- `opentelemetry-api` `opentelemety-sdk` Moved `idsgenerator` into sdk
  ([#1514](https://github.com/open-telemetry/opentelemetry-python/pull/1514))
- `opentelemetry-sdk` The B3Format propagator has been moved into its own package: `opentelemetry-propagator-b3`
  ([#1513](https://github.com/open-telemetry/opentelemetry-python/pull/1513))
- Update default port for OTLP exporter from 55680 to 4317
  ([#1516](https://github.com/open-telemetry/opentelemetry-python/pull/1516))
- `opentelemetry-exporter-zipkin` Update boolean attribute value transformation
  ([#1509](https://github.com/open-telemetry/opentelemetry-python/pull/1509))
- Move opentelemetry-opentracing-shim out of instrumentation folder
  ([#1533](https://github.com/open-telemetry/opentelemetry-python/pull/1533))
- `opentelemetry-sdk` The JaegerPropagator has been moved into its own package: `opentelemetry-propagator-jaeger`
  ([#1525](https://github.com/open-telemetry/opentelemetry-python/pull/1525))
- `opentelemetry-exporter-jaeger`, `opentelemetry-exporter-zipkin` Update InstrumentationInfo tag keys for Jaeger and
  Zipkin exporters
  ([#1535](https://github.com/open-telemetry/opentelemetry-python/pull/1535))
- `opentelemetry-sdk` Remove rate property setter from TraceIdRatioBasedSampler
  ([#1536](https://github.com/open-telemetry/opentelemetry-python/pull/1536))
- Fix TraceState to adhere to specs
  ([#1502](https://github.com/open-telemetry/opentelemetry-python/pull/1502))
- Update Resource `merge` key conflict precedence
  ([#1544](https://github.com/open-telemetry/opentelemetry-python/pull/1544))

### Removed

- `opentelemetry-api` Remove ThreadLocalRuntimeContext since python3.4 is not supported.

## Version 0.16b1 (2020-11-26)

### Added

- Add meter reference to observers
  ([#1425](https://github.com/open-telemetry/opentelemetry-python/pull/1425))

## Version 0.16b0 (2020-11-25)

### Added

- Add optional parameter to `record_exception` method
  ([#1314](https://github.com/open-telemetry/opentelemetry-python/pull/1314))
- Add pickle support to SpanContext class
  ([#1380](https://github.com/open-telemetry/opentelemetry-python/pull/1380))
- Add instrumentation library name and version to OTLP exported metrics
  ([#1418](https://github.com/open-telemetry/opentelemetry-python/pull/1418))
- Add Gzip compression for exporter
  ([#1141](https://github.com/open-telemetry/opentelemetry-python/pull/1141))
- Support for v2 api protobuf format
  ([#1318](https://github.com/open-telemetry/opentelemetry-python/pull/1318))
- Add IDs Generator as Configurable Property of Auto Instrumentation
  ([#1404](https://github.com/open-telemetry/opentelemetry-python/pull/1404))
- Added support for `OTEL_EXPORTER` to the `opentelemetry-instrument` command
  ([#1036](https://github.com/open-telemetry/opentelemetry-python/pull/1036))

### Changed

- Change temporality for Counter and UpDownCounter
  ([#1384](https://github.com/open-telemetry/opentelemetry-python/pull/1384))
- OTLP exporter: Handle error case when no credentials supplied
  ([#1366](https://github.com/open-telemetry/opentelemetry-python/pull/1366))
- Update protobuf versions
  ([#1356](https://github.com/open-telemetry/opentelemetry-python/pull/1356))
- Add missing references to instrumented packages
  ([#1416](https://github.com/open-telemetry/opentelemetry-python/pull/1416))
- Instrumentation Package depends on the OTel SDK
  ([#1405](https://github.com/open-telemetry/opentelemetry-python/pull/1405))
- Allow samplers to modify tracestate
  ([#1319](https://github.com/open-telemetry/opentelemetry-python/pull/1319))
- Update exception handling optional parameters, add escaped attribute to record_exception
  ([#1365](https://github.com/open-telemetry/opentelemetry-python/pull/1365))
- Rename `MetricRecord` to `ExportRecord`
  ([#1367](https://github.com/open-telemetry/opentelemetry-python/pull/1367))
- Rename `Record` to `Accumulation`
  ([#1373](https://github.com/open-telemetry/opentelemetry-python/pull/1373))
- Rename `Meter` to `Accumulator`
  ([#1372](https://github.com/open-telemetry/opentelemetry-python/pull/1372))
- Fix `ParentBased` sampler for implicit parent spans. Fix also `trace_state`
  erasure for dropped spans or spans sampled by the `TraceIdRatioBased` sampler.
  ([#1394](https://github.com/open-telemetry/opentelemetry-python/pull/1394))

## Version 0.15b0 (2020-11-02)

### Added

- Add Env variables in OTLP exporter
  ([#1101](https://github.com/open-telemetry/opentelemetry-python/pull/1101))
- Add support for Jaeger Span Exporter configuration by environment variables and<br/>
  change JaegerSpanExporter constructor parameters
  ([#1114](https://github.com/open-telemetry/opentelemetry-python/pull/1114))

### Changed

- Updating status codes to adhere to specs
  ([#1282](https://github.com/open-telemetry/opentelemetry-python/pull/1282))
- Set initial checkpoint timestamp in aggregators
  ([#1237](https://github.com/open-telemetry/opentelemetry-python/pull/1237))
- Make `SpanProcessor.on_start` accept parent Context
  ([#1251](https://github.com/open-telemetry/opentelemetry-python/pull/1251))
- Fix b3 propagator entrypoint
  ([#1265](https://github.com/open-telemetry/opentelemetry-python/pull/1265))
- Allow None in sequence attributes values
  ([#998](https://github.com/open-telemetry/opentelemetry-python/pull/998))
- Samplers to accept parent Context
  ([#1267](https://github.com/open-telemetry/opentelemetry-python/pull/1267))
- Span.is_recording() returns false after span has ended
  ([#1289](https://github.com/open-telemetry/opentelemetry-python/pull/1289))
- Allow samplers to modify tracestate
  ([#1319](https://github.com/open-telemetry/opentelemetry-python/pull/1319))
- Remove TracerProvider coupling from Tracer init
  ([#1295](https://github.com/open-telemetry/opentelemetry-python/pull/1295))

## Version 0.14b0 (2020-10-13)

### Added

- Add optional parameter to `record_exception` method
  ([#1242](https://github.com/open-telemetry/opentelemetry-python/pull/1242))
- Add support for `OTEL_PROPAGATORS`
  ([#1123](https://github.com/open-telemetry/opentelemetry-python/pull/1123))
- Add keys method to TextMap propagator Getter
  ([#1196](https://github.com/open-telemetry/opentelemetry-python/issues/1196))
- Add timestamps to OTLP exporter
  ([#1199](https://github.com/open-telemetry/opentelemetry-python/pull/1199))
- Add Global Error Handler
  ([#1080](https://github.com/open-telemetry/opentelemetry-python/pull/1080))
- Add support for `OTEL_BSP_MAX_QUEUE_SIZE`, `OTEL_BSP_SCHEDULE_DELAY_MILLIS`, `OTEL_BSP_MAX_EXPORT_BATCH_SIZE`
  and `OTEL_BSP_EXPORT_TIMEOUT_MILLIS` environment variables
  ([#1105](https://github.com/open-telemetry/opentelemetry-python/pull/1120))
- Adding Resource to MeterRecord
  ([#1209](https://github.com/open-telemetry/opentelemetry-python/pull/1209))
  s

### Changed

- Store `int`s as `int`s in the global Configuration object
  ([#1118](https://github.com/open-telemetry/opentelemetry-python/pull/1118))
- Allow for Custom Trace and Span IDs Generation - `IdsGenerator` for TracerProvider
  ([#1153](https://github.com/open-telemetry/opentelemetry-python/pull/1153))
- Update baggage propagation header
  ([#1194](https://github.com/open-telemetry/opentelemetry-python/pull/1194))
- Make instances of SpanContext immutable
  ([#1134](https://github.com/open-telemetry/opentelemetry-python/pull/1134))
- Parent is now always passed in via Context, instead of Span or SpanContext
  ([#1146](https://github.com/open-telemetry/opentelemetry-python/pull/1146))
- Update OpenTelemetry protos to v0.5.0
  ([#1143](https://github.com/open-telemetry/opentelemetry-python/pull/1143))
- Zipkin exporter now accepts a `max_tag_value_length` attribute to customize the
  maximum allowed size a tag value can have.
  ([#1151](https://github.com/open-telemetry/opentelemetry-python/pull/1151))
- Fixed OTLP events to Zipkin annotations translation.
  ([#1161](https://github.com/open-telemetry/opentelemetry-python/pull/1161))
- Fixed bootstrap command to correctly install opentelemetry-instrumentation-falcon instead of
  opentelemetry-instrumentation-flask.
  ([#1138](https://github.com/open-telemetry/opentelemetry-python/pull/1138))
- Update sampling result names
  ([#1128](https://github.com/open-telemetry/opentelemetry-python/pull/1128))
- Event attributes are now immutable
  ([#1195](https://github.com/open-telemetry/opentelemetry-python/pull/1195))
- Renaming metrics Batcher to Processor
  ([#1203](https://github.com/open-telemetry/opentelemetry-python/pull/1203))
- Protect access to Span implementation
  ([#1188](https://github.com/open-telemetry/opentelemetry-python/pull/1188))
- `start_as_current_span` and `use_span` can now optionally auto-record any exceptions raised inside the context
  manager.
  ([#1162](https://github.com/open-telemetry/opentelemetry-python/pull/1162))

## Version 0.13b0 (2020-09-17)

### Added

- Add instrumentation info to exported spans
  ([#1095](https://github.com/open-telemetry/opentelemetry-python/pull/1095))
- Add metric OTLP exporter
  ([#835](https://github.com/open-telemetry/opentelemetry-python/pull/835))
- Add type hints to OTLP exporter
  ([#1121](https://github.com/open-telemetry/opentelemetry-python/pull/1121))
- Add support for OTEL_EXPORTER_ZIPKIN_ENDPOINT env var. As part of this change, the
  configuration of the ZipkinSpanExporter exposes a `url` argument to replace `host_name`,
  `port`, `protocol`, `endpoint`. This brings this implementation inline with other
  implementations.
  ([#1064](https://github.com/open-telemetry/opentelemetry-python/pull/1064))
- Zipkin exporter report instrumentation info.
  ([#1097](https://github.com/open-telemetry/opentelemetry-python/pull/1097))
- Add status mapping to tags
  ([#1111](https://github.com/open-telemetry/opentelemetry-python/issues/1111))
- Report instrumentation info
  ([#1098](https://github.com/open-telemetry/opentelemetry-python/pull/1098))
- Add support for http metrics
  ([#1116](https://github.com/open-telemetry/opentelemetry-python/pull/1116))
- Populate resource attributes as per semantic conventions
  ([#1053](https://github.com/open-telemetry/opentelemetry-python/pull/1053))

### Changed

- Refactor `SpanContext.is_valid` from a method to a data attribute
  ([#1005](https://github.com/open-telemetry/opentelemetry-python/pull/1005))
- Moved samplers from API to SDK
  ([#1023](https://github.com/open-telemetry/opentelemetry-python/pull/1023))
- Change return value type of `correlationcontext.get_correlations` to immutable `MappingProxyType`
  ([#1024](https://github.com/open-telemetry/opentelemetry-python/pull/1024))
- Sampling spec changes
  ([#1034](https://github.com/open-telemetry/opentelemetry-python/pull/1034))
- Remove lazy Event and Link API from Span interface
  ([#1045](https://github.com/open-telemetry/opentelemetry-python/pull/1045))
- Rename CorrelationContext to Baggage
  ([#1060](https://github.com/open-telemetry/opentelemetry-python/pull/1060))
- Rename HTTPTextFormat to TextMapPropagator. This change also updates `get_global_httptextformat` and
  `set_global_httptextformat` to `get_global_textmap` and `set_global_textmap`
  ([#1085](https://github.com/open-telemetry/opentelemetry-python/pull/1085))
- Fix api/sdk setup.cfg to include missing python files
  ([#1091](https://github.com/open-telemetry/opentelemetry-python/pull/1091))
- Improve BatchExportSpanProcessor
  ([#1062](https://github.com/open-telemetry/opentelemetry-python/pull/1062))
- Rename Resource labels to attributes
  ([#1082](https://github.com/open-telemetry/opentelemetry-python/pull/1082))
- Rename members of `trace.sampling.Decision` enum
  ([#1115](https://github.com/open-telemetry/opentelemetry-python/pull/1115))
- Merge `OTELResourceDetector` result when creating resources
  ([#1096](https://github.com/open-telemetry/opentelemetry-python/pull/1096))

### Removed

- Drop support for Python 3.4
  ([#1099](https://github.com/open-telemetry/opentelemetry-python/pull/1099))

## Version 0.12b0 (2020-08-14)

### Added

- Implement Views in metrics SDK
  ([#596](https://github.com/open-telemetry/opentelemetry-python/pull/596))

### Changed

- Update environment variable names, prefix changed from `OPENTELEMETRY` to `OTEL`
  ([#904](https://github.com/open-telemetry/opentelemetry-python/pull/904))
- Stop TracerProvider and MeterProvider from being overridden
  ([#959](https://github.com/open-telemetry/opentelemetry-python/pull/959))
- Update default port to 55680
  ([#977](https://github.com/open-telemetry/opentelemetry-python/pull/977))
- Add proper length zero padding to hex strings of traceId, spanId, parentId sent on the wire, for compatibility with
  jaeger-collector
  ([#908](https://github.com/open-telemetry/opentelemetry-python/pull/908))
- Send start_timestamp and convert labels to strings
  ([#937](https://github.com/open-telemetry/opentelemetry-python/pull/937))
- Renamed several packages
  ([#953](https://github.com/open-telemetry/opentelemetry-python/pull/953))
- Thrift URL for Jaeger exporter doesn't allow HTTPS (hardcoded to HTTP)
  ([#978](https://github.com/open-telemetry/opentelemetry-python/pull/978))
- Change reference names to opentelemetry-instrumentation-opentracing-shim
  ([#969](https://github.com/open-telemetry/opentelemetry-python/pull/969))
- Changed default Sampler to `ParentOrElse(AlwaysOn)`
  ([#960](https://github.com/open-telemetry/opentelemetry-python/pull/960))
- Update environment variable names, prefix changed from `OPENTELEMETRY` to `OTEL`
  ([#904](https://github.com/open-telemetry/opentelemetry-python/pull/904))
- Update environment variable `OTEL_RESOURCE` to `OTEL_RESOURCE_ATTRIBUTES` as per
  the specification

## Version 0.11b0 (2020-07-28)

### Added

- Add support for resources and resource detector
  ([#853](https://github.com/open-telemetry/opentelemetry-python/pull/853))

### Changed

- Return INVALID_SPAN if no TracerProvider set for get_current_span
  ([#751](https://github.com/open-telemetry/opentelemetry-python/pull/751))
- Rename record_error to record_exception
  ([#927](https://github.com/open-telemetry/opentelemetry-python/pull/927))
- Update span exporter to use OpenTelemetry Proto v0.4.0
  ([#872](https://github.com/open-telemetry/opentelemetry-python/pull/889))

## Version 0.10b0 (2020-06-23)

### Changed

- Regenerate proto code and add pyi stubs
  ([#823](https://github.com/open-telemetry/opentelemetry-python/pull/823))
- Rename CounterAggregator -> SumAggregator
  ([#816](https://github.com/open-telemetry/opentelemetry-python/pull/816))

## Version 0.9b0 (2020-06-10)

### Added

- Adding trace.get_current_span, Removing Tracer.get_current_span
  ([#552](https://github.com/open-telemetry/opentelemetry-python/pull/552))
- Add SumObserver, UpDownSumObserver and LastValueAggregator in metrics
  ([#789](https://github.com/open-telemetry/opentelemetry-python/pull/789))
- Add start_pipeline to MeterProvider
  ([#791](https://github.com/open-telemetry/opentelemetry-python/pull/791))
- Initial release of opentelemetry-ext-otlp, opentelemetry-proto

### Changed

- Move stateful & resource from Meter to MeterProvider
  ([#751](https://github.com/open-telemetry/opentelemetry-python/pull/751))
- Rename Measure to ValueRecorder in metrics
  ([#761](https://github.com/open-telemetry/opentelemetry-python/pull/761))
- Rename Observer to ValueObserver
  ([#764](https://github.com/open-telemetry/opentelemetry-python/pull/764))
- Log a warning when replacing the global Tracer/Meter provider
  ([#856](https://github.com/open-telemetry/opentelemetry-python/pull/856))
- bugfix: byte type attributes are decoded before adding to attributes dict
  ([#775](https://github.com/open-telemetry/opentelemetry-python/pull/775))
- Rename opentelemetry-auto-instrumentation to opentelemetry-instrumentation,
  and console script `opentelemetry-auto-instrumentation` to `opentelemetry-instrument`

## Version 0.8b0 (2020-05-27)

### Added

- Add a new bootstrap command that enables automatic instrument installations.
  ([#650](https://github.com/open-telemetry/opentelemetry-python/pull/650))

### Changed

- Handle boolean, integer and float values in Configuration
  ([#662](https://github.com/open-telemetry/opentelemetry-python/pull/662))
- bugfix: ensure status is always string
  ([#640](https://github.com/open-telemetry/opentelemetry-python/pull/640))
- Transform resource to tags when exporting
  ([#707](https://github.com/open-telemetry/opentelemetry-python/pull/707))
- Rename otcollector to opencensus
  ([#695](https://github.com/open-telemetry/opentelemetry-python/pull/695))
- Transform resource to tags when exporting
  ([#645](https://github.com/open-telemetry/opentelemetry-python/pull/645))
- `ext/boto`: Could not serialize attribute aws.region to tag when exporting via jaeger
  Serialize tuple type values by coercing them into a string, since Jaeger does not
  support tuple types.
  ([#865](https://github.com/open-telemetry/opentelemetry-python/pull/865))
- Specify to_json indent from arguments
  ([#718](https://github.com/open-telemetry/opentelemetry-python/pull/718))
- Span.resource will now default to an empty resource
  ([#724](https://github.com/open-telemetry/opentelemetry-python/pull/724))
- bugfix: Fix error message
  ([#729](https://github.com/open-telemetry/opentelemetry-python/pull/729))
- deep copy empty attributes
  ([#714](https://github.com/open-telemetry/opentelemetry-python/pull/714))

## Version 0.7b1 (2020-05-12)

### Added

- Add reset for the global configuration object, for testing purposes
  ([#636](https://github.com/open-telemetry/opentelemetry-python/pull/636))
- Add support for programmatic instrumentation
  ([#579](https://github.com/open-telemetry/opentelemetry-python/pull/569))

### Changed

- tracer.get_tracer now optionally accepts a TracerProvider
  ([#602](https://github.com/open-telemetry/opentelemetry-python/pull/602))
- Configuration object can now be used by any component of opentelemetry,
  including 3rd party instrumentations
  ([#563](https://github.com/open-telemetry/opentelemetry-python/pull/563))
- bugfix: configuration object now matches fields in a case-sensitive manner
  ([#583](https://github.com/open-telemetry/opentelemetry-python/pull/583))
- bugfix: configuration object now accepts all valid python variable names
  ([#583](https://github.com/open-telemetry/opentelemetry-python/pull/583))
- bugfix: configuration undefined attributes now return None instead of raising
  an AttributeError.
  ([#583](https://github.com/open-telemetry/opentelemetry-python/pull/583))
- bugfix: 'debug' field is now correct
  ([#549](https://github.com/open-telemetry/opentelemetry-python/pull/549))
- bugfix: enable auto-instrumentation command to work for custom entry points
  (e.g. flask_run)
  ([#567](https://github.com/open-telemetry/opentelemetry-python/pull/567))
- Exporter API: span parents are now always spancontext
  ([#548](https://github.com/open-telemetry/opentelemetry-python/pull/548))
- Console span exporter now prints prettier, more legible messages
  ([#505](https://github.com/open-telemetry/opentelemetry-python/pull/505))
- bugfix: B3 propagation now retrieves parentSpanId correctly
  ([#621](https://github.com/open-telemetry/opentelemetry-python/pull/621))
- bugfix: a DefaultSpan now longer causes an exception when used with tracer
  ([#577](https://github.com/open-telemetry/opentelemetry-python/pull/577))
- move last_updated_timestamp into aggregators instead of bound metric
  instrument
  ([#522](https://github.com/open-telemetry/opentelemetry-python/pull/522))
- bugfix: suppressing instrumentation in metrics to eliminate an infinite loop
  of telemetry
  ([#529](https://github.com/open-telemetry/opentelemetry-python/pull/529))
- bugfix: freezing span attribute sequences, reducing potential user errors
  ([#529](https://github.com/open-telemetry/opentelemetry-python/pull/529))

## Version 0.6b0 (2020-03-30)

### Added

- Add support for lazy events and links
  ([#474](https://github.com/open-telemetry/opentelemetry-python/pull/474))
- Adding is_remote flag to SpanContext, indicating when a span is remote
  ([#516](https://github.com/open-telemetry/opentelemetry-python/pull/516))
- Adding a solution to release metric handles and observers
  ([#435](https://github.com/open-telemetry/opentelemetry-python/pull/435))
- Initial release: opentelemetry-instrumentation

### Changed

- Metrics API no longer uses LabelSet
  ([#527](https://github.com/open-telemetry/opentelemetry-python/pull/527))
- Allow digit as first char in vendor specific trace state key
  ([#511](https://github.com/open-telemetry/opentelemetry-python/pull/511))
- Exporting to collector now works
  ([#508](https://github.com/open-telemetry/opentelemetry-python/pull/508))

## Version 0.5b0 (2020-03-16)

### Added

- Adding Correlation Context API/SDK and propagator
  ([#471](https://github.com/open-telemetry/opentelemetry-python/pull/471))
- Adding a global configuration module to simplify setting and getting globals
  ([#466](https://github.com/open-telemetry/opentelemetry-python/pull/466))
- Adding named meters, removing batchers
  ([#431](https://github.com/open-telemetry/opentelemetry-python/pull/431))
- Adding attach/detach methods as per spec
  ([#429](https://github.com/open-telemetry/opentelemetry-python/pull/429))
- Adding OT Collector metrics exporter
  ([#454](https://github.com/open-telemetry/opentelemetry-python/pull/454))
- Initial release opentelemetry-ext-otcollector

### Changed

- Rename metric handle to bound metric instrument
  ([#470](https://github.com/open-telemetry/opentelemetry-python/pull/470))
- Moving resources to sdk
  ([#464](https://github.com/open-telemetry/opentelemetry-python/pull/464))
- Implementing propagators to API to use context
  ([#446](https://github.com/open-telemetry/opentelemetry-python/pull/446))
- Renaming TraceOptions to TraceFlags
  ([#450](https://github.com/open-telemetry/opentelemetry-python/pull/450))
- Renaming TracerSource to TracerProvider
  ([#441](https://github.com/open-telemetry/opentelemetry-python/pull/441))
- Improve validation of attributes
  ([#460](https://github.com/open-telemetry/opentelemetry-python/pull/460))
- Re-raise errors caught in opentelemetry.sdk.trace.Tracer.use_span()
  ([#469](https://github.com/open-telemetry/opentelemetry-python/pull/469))
- Implement observer instrument
  ([#425](https://github.com/open-telemetry/opentelemetry-python/pull/425))

## Version 0.4a0 (2020-02-21)

### Added

- Added named Tracers
  ([#301](https://github.com/open-telemetry/opentelemetry-python/pull/301))
- Add int and valid sequenced to AttributeValue type
  ([#368](https://github.com/open-telemetry/opentelemetry-python/pull/368))
- Add ABC for Metric
  ([#391](https://github.com/open-telemetry/opentelemetry-python/pull/391))
- Metrics export pipeline, and stdout exporter
  ([#341](https://github.com/open-telemetry/opentelemetry-python/pull/341))
- Adding Context API Implementation
  ([#395](https://github.com/open-telemetry/opentelemetry-python/pull/395))
- Adding trace.get_tracer function
  ([#430](https://github.com/open-telemetry/opentelemetry-python/pull/430))
- Add runtime validation for set_attribute
  ([#348](https://github.com/open-telemetry/opentelemetry-python/pull/348))
- Add support for B3 ParentSpanID
  ([#286](https://github.com/open-telemetry/opentelemetry-python/pull/286))
- Implement MinMaxSumCount aggregator
  ([#422](https://github.com/open-telemetry/opentelemetry-python/pull/422))
- Initial release opentelemetry-ext-zipkin, opentelemetry-ext-prometheus

### Changed

- Separate Default classes from interface descriptions
  ([#311](https://github.com/open-telemetry/opentelemetry-python/pull/311))
- Export span status
  ([#367](https://github.com/open-telemetry/opentelemetry-python/pull/367))
- Export span kind
  ([#387](https://github.com/open-telemetry/opentelemetry-python/pull/387))
- Set status for ended spans
  ([#297](https://github.com/open-telemetry/opentelemetry-python/pull/297) and
  [#358](https://github.com/open-telemetry/opentelemetry-python/pull/358))
- Use module loggers
  ([#351](https://github.com/open-telemetry/opentelemetry-python/pull/351))
- Protect start_time and end_time from being set manually by the user
  ([#363](https://github.com/open-telemetry/opentelemetry-python/pull/363))
- Set status in start_as_current_span
  ([#377](https://github.com/open-telemetry/opentelemetry-python/pull/377))
- Implement force_flush for span processors
  ([#389](https://github.com/open-telemetry/opentelemetry-python/pull/389))
- Set sampled flag on sampling trace
  ([#407](https://github.com/open-telemetry/opentelemetry-python/pull/407))
- Add io and formatter options to console exporter
  ([#412](https://github.com/open-telemetry/opentelemetry-python/pull/412))
- Clean up ProbabilitySample for 64 bit trace IDs
  ([#238](https://github.com/open-telemetry/opentelemetry-python/pull/238))

### Removed

- Remove monotonic and absolute metric instruments
  ([#410](https://github.com/open-telemetry/opentelemetry-python/pull/410))

## Version 0.3a0 (2019-12-11)

### Added

- Add metrics exporters
  ([#192](https://github.com/open-telemetry/opentelemetry-python/pull/192))
- Implement extract and inject support for HTTP_HEADERS and TEXT_MAP formats
  ([#256](https://github.com/open-telemetry/opentelemetry-python/pull/256))

### Changed

- Multiple tracing API/SDK changes
- Multiple metrics API/SDK changes

### Removed

- Remove option to create unstarted spans from API
  ([#290](https://github.com/open-telemetry/opentelemetry-python/pull/290))

## Version 0.2a0 (2019-10-29)

### Added

- W3C TraceContext fixes and compliance tests
  ([#228](https://github.com/open-telemetry/opentelemetry-python/pull/228))
- Sampler API/SDK
  ([#225](https://github.com/open-telemetry/opentelemetry-python/pull/225))
- Initial release: opentelemetry-ext-jaeger, opentelemetry-opentracing-shim

### Changed

- Multiple metrics API/SDK changes
- Multiple tracing API/SDK changes
- Multiple context API changes
- Multiple bugfixes and improvements

## Version 0.1a0 (2019-09-30)

### Added

- Initial release api/sdk

- Use Attribute rather than boundattribute in logrecord
  ([#3567](https://github.com/open-telemetry/opentelemetry-python/pull/3567))
- Fix flush error when no LoggerProvider configured for LoggingHandler
  ([#3608](https://github.com/open-telemetry/opentelemetry-python/pull/3608))
- Fix `OTLPMetricExporter` ignores `preferred_aggregation` property
  ([#3603](https://github.com/open-telemetry/opentelemetry-python/pull/3603))
- Logs: set `observed_timestamp` field
  ([#3565](https://github.com/open-telemetry/opentelemetry-python/pull/3565))
- Add missing Resource SchemaURL in OTLP exporters
  ([#3652](https://github.com/open-telemetry/opentelemetry-python/pull/3652))
- Fix loglevel warning text
  ([#3566](https://github.com/open-telemetry/opentelemetry-python/pull/3566))
- Prometheus Exporter string representation for target_info labels
  ([#3659](https://github.com/open-telemetry/opentelemetry-python/pull/3659))
- Logs: ObservedTimestamp field is missing in console exporter output
  ([#3564](https://github.com/open-telemetry/opentelemetry-python/pull/3564))
- Fix explicit bucket histogram aggregation
  ([#3429](https://github.com/open-telemetry/opentelemetry-python/pull/3429))
- Add `code.lineno`, `code.function` and `code.filepath` to all logs
  ([#3645](https://github.com/open-telemetry/opentelemetry-python/pull/3645))
- Add Synchronous Gauge instrument
  ([#3462](https://github.com/open-telemetry/opentelemetry-python/pull/3462))
- Drop support for 3.7
  ([#3668](https://github.com/open-telemetry/opentelemetry-python/pull/3668))
- Include key in attribute sequence warning
  ([#3639](https://github.com/open-telemetry/opentelemetry-python/pull/3639))
- Upgrade markupsafe, Flask and related dependencies to dev and test
  environments ([#3609](https://github.com/open-telemetry/opentelemetry-python/pull/3609))
- Handle HTTP 2XX responses as successful in OTLP exporters
  ([#3623](https://github.com/open-telemetry/opentelemetry-python/pull/3623))
- Improve Resource Detector timeout messaging
  ([#3645](https://github.com/open-telemetry/opentelemetry-python/pull/3645))
- Add Proxy classes for logging
  ([#3575](https://github.com/open-telemetry/opentelemetry-python/pull/3575))
- Remove dependency on 'backoff' library
  ([#3679](https://github.com/open-telemetry/opentelemetry-python/pull/3679))


- Make create_gauge non-abstract method
  ([#3817](https://github.com/open-telemetry/opentelemetry-python/pull/3817))
- Make `tracer.start_as_current_span()` decorator work with async functions
  ([#3633](https://github.com/open-telemetry/opentelemetry-python/pull/3633))
- Fix python 3.12 deprecation warning
  ([#3751](https://github.com/open-telemetry/opentelemetry-python/pull/3751))
- bump mypy to 0.982
  ([#3776](https://github.com/open-telemetry/opentelemetry-python/pull/3776))
- Add support for OTEL_SDK_DISABLED environment variable
  ([#3648](https://github.com/open-telemetry/opentelemetry-python/pull/3648))
- Fix ValueError message for PeriodicExportingMetricsReader
  ([#3769](https://github.com/open-telemetry/opentelemetry-python/pull/3769))
- Use `BaseException` instead of `Exception` in `record_exception`
  ([#3354](https://github.com/open-telemetry/opentelemetry-python/pull/3354))
- Make span.record_exception more robust
  ([#3778](https://github.com/open-telemetry/opentelemetry-python/pull/3778))
- Fix license field in pyproject.toml files
  ([#3803](https://github.com/open-telemetry/opentelemetry-python/pull/3803))<|MERGE_RESOLUTION|>--- conflicted
+++ resolved
@@ -21,10 +21,6 @@
   ([#4760](https://github.com/open-telemetry/opentelemetry-python/pull/4760))
 - semantic-conventions: Bump to 1.38.0
   ([#4791](https://github.com/open-telemetry/opentelemetry-python/pull/4791))
-<<<<<<< HEAD
-- Add configurable `max_export_batch_size` to OTLP HTTP metrics exporter
-  ([#4576](https://github.com/open-telemetry/opentelemetry-python/pull/4576))
-=======
 - [BREAKING] Remove LogData and extend SDK LogRecord to have instrumentation scope
   ([#4676](https://github.com/open-telemetry/opentelemetry-python/pull/4676))
 - [BREAKING] Rename several classes from Log to LogRecord
@@ -72,7 +68,8 @@
     - `log_record.resource` - The Resource
     - `log_record.instrumentation_scope` - The InstrumentationScope (now included, was in LogData before)
     - `log_record.limits` - The LogRecordLimits
->>>>>>> 546e47b0
+- Add configurable `max_export_batch_size` to OTLP HTTP metrics exporter
+  ([#4576](https://github.com/open-telemetry/opentelemetry-python/pull/4576))
 
 ## Version 1.38.0/0.59b0 (2025-10-16)
 
