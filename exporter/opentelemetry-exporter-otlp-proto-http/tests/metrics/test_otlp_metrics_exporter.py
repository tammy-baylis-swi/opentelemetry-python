# Copyright The OpenTelemetry Authors
#
# Licensed under the Apache License, Version 2.0 (the "License");
# you may not use this file except in compliance with the License.
# You may obtain a copy of the License at
#
#     http://www.apache.org/licenses/LICENSE-2.0
#
# Unless required by applicable law or agreed to in writing, software
# distributed under the License is distributed on an "AS IS" BASIS,
# WITHOUT WARRANTIES OR CONDITIONS OF ANY KIND, either express or implied.
# See the License for the specific language governing permissions and
# limitations under the License.

<<<<<<< HEAD
# pylint: disable=too-many-lines
=======
import time
>>>>>>> 43341d79
from logging import WARNING
from os import environ
from typing import List
from unittest import TestCase
from unittest.mock import ANY, MagicMock, Mock, patch

from requests import Session
from requests.models import Response

from opentelemetry.exporter.otlp.proto.common.metrics_encoder import (
    encode_metrics,
)
from opentelemetry.exporter.otlp.proto.http import Compression
from opentelemetry.exporter.otlp.proto.http.metric_exporter import (
    DEFAULT_COMPRESSION,
    DEFAULT_ENDPOINT,
    DEFAULT_METRICS_EXPORT_PATH,
    DEFAULT_TIMEOUT,
    OTLPMetricExporter,
)
from opentelemetry.exporter.otlp.proto.http.version import __version__
from opentelemetry.proto.common.v1.common_pb2 import (
    InstrumentationScope,
    KeyValue,
)
from opentelemetry.proto.metrics.v1 import metrics_pb2 as pb2
from opentelemetry.proto.resource.v1.resource_pb2 import (
    Resource as Pb2Resource,
)
from opentelemetry.sdk.environment_variables import (
    OTEL_EXPORTER_OTLP_CERTIFICATE,
    OTEL_EXPORTER_OTLP_CLIENT_CERTIFICATE,
    OTEL_EXPORTER_OTLP_CLIENT_KEY,
    OTEL_EXPORTER_OTLP_COMPRESSION,
    OTEL_EXPORTER_OTLP_ENDPOINT,
    OTEL_EXPORTER_OTLP_HEADERS,
    OTEL_EXPORTER_OTLP_METRICS_CERTIFICATE,
    OTEL_EXPORTER_OTLP_METRICS_CLIENT_CERTIFICATE,
    OTEL_EXPORTER_OTLP_METRICS_CLIENT_KEY,
    OTEL_EXPORTER_OTLP_METRICS_COMPRESSION,
    OTEL_EXPORTER_OTLP_METRICS_DEFAULT_HISTOGRAM_AGGREGATION,
    OTEL_EXPORTER_OTLP_METRICS_ENDPOINT,
    OTEL_EXPORTER_OTLP_METRICS_HEADERS,
    OTEL_EXPORTER_OTLP_METRICS_TEMPORALITY_PREFERENCE,
    OTEL_EXPORTER_OTLP_METRICS_TIMEOUT,
    OTEL_EXPORTER_OTLP_TIMEOUT,
)
from opentelemetry.sdk.metrics import (
    Counter,
    Histogram,
    ObservableCounter,
    ObservableGauge,
    ObservableUpDownCounter,
    UpDownCounter,
)
from opentelemetry.sdk.metrics.export import (
    AggregationTemporality,
    MetricExportResult,
    MetricsData,
    ResourceMetrics,
    ScopeMetrics,
)
from opentelemetry.sdk.metrics.view import (
    ExplicitBucketHistogramAggregation,
    ExponentialBucketHistogramAggregation,
)
from opentelemetry.sdk.resources import Resource
from opentelemetry.sdk.util.instrumentation import (
    InstrumentationScope as SDKInstrumentationScope,
)
from opentelemetry.test.metrictestutil import _generate_sum

OS_ENV_ENDPOINT = "os.env.base"
OS_ENV_CERTIFICATE = "os/env/base.crt"
OS_ENV_CLIENT_CERTIFICATE = "os/env/client-cert.pem"
OS_ENV_CLIENT_KEY = "os/env/client-key.pem"
OS_ENV_HEADERS = "envHeader1=val1,envHeader2=val2"
OS_ENV_TIMEOUT = "30"


# pylint: disable=protected-access
class TestOTLPMetricExporter(TestCase):
    # pylint: disable=too-many-public-methods
    def setUp(self):
        self.metrics = {
            "sum_int": MetricsData(
                resource_metrics=[
                    ResourceMetrics(
                        resource=Resource(
                            attributes={"a": 1, "b": False},
                            schema_url="resource_schema_url",
                        ),
                        scope_metrics=[
                            ScopeMetrics(
                                scope=SDKInstrumentationScope(
                                    name="first_name",
                                    version="first_version",
                                    schema_url="insrumentation_scope_schema_url",
                                ),
                                metrics=[_generate_sum("sum_int", 33)],
                                schema_url="instrumentation_scope_schema_url",
                            )
                        ],
                        schema_url="resource_schema_url",
                    )
                ]
            ),
        }

    def test_constructor_default(self):
        exporter = OTLPMetricExporter()

        self.assertEqual(
            exporter._endpoint, DEFAULT_ENDPOINT + DEFAULT_METRICS_EXPORT_PATH
        )
        self.assertEqual(exporter._certificate_file, True)
        self.assertEqual(exporter._client_certificate_file, None)
        self.assertEqual(exporter._client_key_file, None)
        self.assertEqual(exporter._timeout, DEFAULT_TIMEOUT)
        self.assertIs(exporter._compression, DEFAULT_COMPRESSION)
        self.assertEqual(exporter._headers, {})
        self.assertIsInstance(exporter._session, Session)
        self.assertIn("User-Agent", exporter._session.headers)
        self.assertEqual(
            exporter._session.headers.get("Content-Type"),
            "application/x-protobuf",
        )
        self.assertEqual(
            exporter._session.headers.get("User-Agent"),
            "OTel-OTLP-Exporter-Python/" + __version__,
        )

    @patch.dict(
        "os.environ",
        {
            OTEL_EXPORTER_OTLP_CERTIFICATE: OS_ENV_CERTIFICATE,
            OTEL_EXPORTER_OTLP_CLIENT_CERTIFICATE: OS_ENV_CLIENT_CERTIFICATE,
            OTEL_EXPORTER_OTLP_CLIENT_KEY: OS_ENV_CLIENT_KEY,
            OTEL_EXPORTER_OTLP_COMPRESSION: Compression.Gzip.value,
            OTEL_EXPORTER_OTLP_ENDPOINT: OS_ENV_ENDPOINT,
            OTEL_EXPORTER_OTLP_HEADERS: OS_ENV_HEADERS,
            OTEL_EXPORTER_OTLP_TIMEOUT: OS_ENV_TIMEOUT,
            OTEL_EXPORTER_OTLP_METRICS_CERTIFICATE: "metrics/certificate.env",
            OTEL_EXPORTER_OTLP_METRICS_CLIENT_CERTIFICATE: "metrics/client-cert.pem",
            OTEL_EXPORTER_OTLP_METRICS_CLIENT_KEY: "metrics/client-key.pem",
            OTEL_EXPORTER_OTLP_METRICS_COMPRESSION: Compression.Deflate.value,
            OTEL_EXPORTER_OTLP_METRICS_ENDPOINT: "https://metrics.endpoint.env",
            OTEL_EXPORTER_OTLP_METRICS_HEADERS: "metricsEnv1=val1,metricsEnv2=val2,metricEnv3===val3==",
            OTEL_EXPORTER_OTLP_METRICS_TIMEOUT: "40",
        },
    )
    def test_exporter_metrics_env_take_priority(self):
        exporter = OTLPMetricExporter()

        self.assertEqual(exporter._endpoint, "https://metrics.endpoint.env")
        self.assertEqual(exporter._certificate_file, "metrics/certificate.env")
        self.assertEqual(
            exporter._client_certificate_file, "metrics/client-cert.pem"
        )
        self.assertEqual(exporter._client_key_file, "metrics/client-key.pem")
        self.assertEqual(exporter._timeout, 40)
        self.assertIs(exporter._compression, Compression.Deflate)
        self.assertEqual(
            exporter._headers,
            {
                "metricsenv1": "val1",
                "metricsenv2": "val2",
                "metricenv3": "==val3==",
            },
        )
        self.assertIsInstance(exporter._session, Session)

    @patch.dict(
        "os.environ",
        {
            OTEL_EXPORTER_OTLP_CERTIFICATE: OS_ENV_CERTIFICATE,
            OTEL_EXPORTER_OTLP_CLIENT_CERTIFICATE: OS_ENV_CLIENT_CERTIFICATE,
            OTEL_EXPORTER_OTLP_CLIENT_KEY: OS_ENV_CLIENT_KEY,
            OTEL_EXPORTER_OTLP_COMPRESSION: Compression.Gzip.value,
            OTEL_EXPORTER_OTLP_ENDPOINT: OS_ENV_ENDPOINT,
            OTEL_EXPORTER_OTLP_METRICS_ENDPOINT: "https://metrics.endpoint.env",
            OTEL_EXPORTER_OTLP_HEADERS: OS_ENV_HEADERS,
            OTEL_EXPORTER_OTLP_TIMEOUT: OS_ENV_TIMEOUT,
        },
    )
    def test_exporter_constructor_take_priority(self):
        exporter = OTLPMetricExporter(
            endpoint="example.com/1234",
            certificate_file="path/to/service.crt",
            client_key_file="path/to/client-key.pem",
            client_certificate_file="path/to/client-cert.pem",
            headers={"testHeader1": "value1", "testHeader2": "value2"},
            timeout=20,
            compression=Compression.NoCompression,
            session=Session(),
        )

        self.assertEqual(exporter._endpoint, "example.com/1234")
        self.assertEqual(exporter._certificate_file, "path/to/service.crt")
        self.assertEqual(
            exporter._client_certificate_file, "path/to/client-cert.pem"
        )
        self.assertEqual(exporter._client_key_file, "path/to/client-key.pem")
        self.assertEqual(exporter._timeout, 20)
        self.assertIs(exporter._compression, Compression.NoCompression)
        self.assertEqual(
            exporter._headers,
            {"testHeader1": "value1", "testHeader2": "value2"},
        )
        self.assertIsInstance(exporter._session, Session)

    @patch.dict(
        "os.environ",
        {
            OTEL_EXPORTER_OTLP_CERTIFICATE: OS_ENV_CERTIFICATE,
            OTEL_EXPORTER_OTLP_CLIENT_CERTIFICATE: OS_ENV_CLIENT_CERTIFICATE,
            OTEL_EXPORTER_OTLP_CLIENT_KEY: OS_ENV_CLIENT_KEY,
            OTEL_EXPORTER_OTLP_COMPRESSION: Compression.Gzip.value,
            OTEL_EXPORTER_OTLP_HEADERS: OS_ENV_HEADERS,
            OTEL_EXPORTER_OTLP_TIMEOUT: OS_ENV_TIMEOUT,
        },
    )
    def test_exporter_env(self):
        exporter = OTLPMetricExporter()

        self.assertEqual(exporter._certificate_file, OS_ENV_CERTIFICATE)
        self.assertEqual(
            exporter._client_certificate_file, OS_ENV_CLIENT_CERTIFICATE
        )
        self.assertEqual(exporter._client_key_file, OS_ENV_CLIENT_KEY)
        self.assertEqual(exporter._timeout, int(OS_ENV_TIMEOUT))
        self.assertIs(exporter._compression, Compression.Gzip)
        self.assertEqual(
            exporter._headers, {"envheader1": "val1", "envheader2": "val2"}
        )

    @patch.dict(
        "os.environ",
        {OTEL_EXPORTER_OTLP_ENDPOINT: OS_ENV_ENDPOINT},
    )
    def test_exporter_env_endpoint_without_slash(self):
        exporter = OTLPMetricExporter()

        self.assertEqual(
            exporter._endpoint,
            OS_ENV_ENDPOINT + f"/{DEFAULT_METRICS_EXPORT_PATH}",
        )

    @patch.dict(
        "os.environ",
        {OTEL_EXPORTER_OTLP_ENDPOINT: OS_ENV_ENDPOINT + "/"},
    )
    def test_exporter_env_endpoint_with_slash(self):
        exporter = OTLPMetricExporter()

        self.assertEqual(
            exporter._endpoint,
            OS_ENV_ENDPOINT + f"/{DEFAULT_METRICS_EXPORT_PATH}",
        )

    @patch.dict(
        "os.environ",
        {
            OTEL_EXPORTER_OTLP_HEADERS: "envHeader1=val1,envHeader2=val2,missingValue"
        },
    )
    def test_headers_parse_from_env(self):
        with self.assertLogs(level="WARNING") as cm:
            _ = OTLPMetricExporter()

            self.assertEqual(
                cm.records[0].message,
                (
                    "Header format invalid! Header values in environment "
                    "variables must be URL encoded per the OpenTelemetry "
                    "Protocol Exporter specification or a comma separated "
                    "list of name=value occurrences: missingValue"
                ),
            )

    @patch.object(Session, "post")
    def test_success(self, mock_post):
        resp = Response()
        resp.status_code = 200
        mock_post.return_value = resp

        exporter = OTLPMetricExporter()

        self.assertEqual(
            exporter.export(self.metrics["sum_int"]),
            MetricExportResult.SUCCESS,
        )

    @patch.object(Session, "post")
    def test_failure(self, mock_post):
        resp = Response()
        resp.status_code = 401
        mock_post.return_value = resp

        exporter = OTLPMetricExporter()

        self.assertEqual(
            exporter.export(self.metrics["sum_int"]),
            MetricExportResult.FAILURE,
        )

    @patch.object(Session, "post")
    def test_serialization(self, mock_post):
        resp = Response()
        resp.status_code = 200
        mock_post.return_value = resp

        exporter = OTLPMetricExporter()

        self.assertEqual(
            exporter.export(self.metrics["sum_int"]),
            MetricExportResult.SUCCESS,
        )

        serialized_data = encode_metrics(self.metrics["sum_int"])
        mock_post.assert_called_once_with(
            url=exporter._endpoint,
            data=serialized_data.SerializeToString(),
            verify=exporter._certificate_file,
            timeout=ANY,  # Timeout is a float based on real time, can't put an exact value here.
            cert=exporter._client_cert,
        )

<<<<<<< HEAD
    def test_split_metrics_data_many_data_points(self):
        metrics_data = pb2.MetricsData(
            resource_metrics=[
                _resource_metrics(
                    index=1,
                    scope_metrics=[
                        _scope_metrics(
                            index=1,
                            metrics=[
                                _gauge(
                                    index=1,
                                    data_points=[
                                        _number_data_point(11),
                                        _number_data_point(12),
                                        _number_data_point(13),
                                    ],
                                ),
                            ],
                        ),
                    ],
                ),
            ]
        )
        split_metrics_data: List[MetricsData] = list(
            # pylint: disable=protected-access
            OTLPMetricExporter(max_export_batch_size=2)._split_metrics_data(
                metrics_data=metrics_data,
            )
        )

        self.assertEqual(
            [
                pb2.MetricsData(
                    resource_metrics=[
                        _resource_metrics(
                            index=1,
                            scope_metrics=[
                                _scope_metrics(
                                    index=1,
                                    metrics=[
                                        _gauge(
                                            index=1,
                                            data_points=[
                                                _number_data_point(11),
                                                _number_data_point(12),
                                            ],
                                        ),
                                    ],
                                ),
                            ],
                        ),
                    ]
                ),
                pb2.MetricsData(
                    resource_metrics=[
                        _resource_metrics(
                            index=1,
                            scope_metrics=[
                                _scope_metrics(
                                    index=1,
                                    metrics=[
                                        _gauge(
                                            index=1,
                                            data_points=[
                                                _number_data_point(13),
                                            ],
                                        ),
                                    ],
                                ),
                            ],
                        ),
                    ]
                ),
            ],
            split_metrics_data,
        )

    def test_split_metrics_data_nb_data_points_equal_batch_size(self):
        metrics_data = pb2.MetricsData(
            resource_metrics=[
                _resource_metrics(
                    index=1,
                    scope_metrics=[
                        _scope_metrics(
                            index=1,
                            metrics=[
                                _gauge(
                                    index=1,
                                    data_points=[
                                        _number_data_point(11),
                                        _number_data_point(12),
                                        _number_data_point(13),
                                    ],
                                ),
                            ],
                        ),
                    ],
                ),
            ]
        )

        split_metrics_data: List[MetricsData] = list(
            # pylint: disable=protected-access
            OTLPMetricExporter(max_export_batch_size=3)._split_metrics_data(
                metrics_data=metrics_data,
            )
        )

        self.assertEqual(
            [
                pb2.MetricsData(
                    resource_metrics=[
                        _resource_metrics(
                            index=1,
                            scope_metrics=[
                                _scope_metrics(
                                    index=1,
                                    metrics=[
                                        _gauge(
                                            index=1,
                                            data_points=[
                                                _number_data_point(11),
                                                _number_data_point(12),
                                                _number_data_point(13),
                                            ],
                                        ),
                                    ],
                                ),
                            ],
                        ),
                    ]
                ),
            ],
            split_metrics_data,
        )

    def test_split_metrics_data_many_resources_scopes_metrics(self):
        # GIVEN
        metrics_data = pb2.MetricsData(
            resource_metrics=[
                _resource_metrics(
                    index=1,
                    scope_metrics=[
                        _scope_metrics(
                            index=1,
                            metrics=[
                                _gauge(
                                    index=1,
                                    data_points=[
                                        _number_data_point(11),
                                    ],
                                ),
                                _gauge(
                                    index=2,
                                    data_points=[
                                        _number_data_point(12),
                                    ],
                                ),
                            ],
                        ),
                        _scope_metrics(
                            index=2,
                            metrics=[
                                _gauge(
                                    index=3,
                                    data_points=[
                                        _number_data_point(13),
                                    ],
                                ),
                            ],
                        ),
                    ],
                ),
                _resource_metrics(
                    index=2,
                    scope_metrics=[
                        _scope_metrics(
                            index=3,
                            metrics=[
                                _gauge(
                                    index=4,
                                    data_points=[
                                        _number_data_point(14),
                                    ],
                                ),
                            ],
                        ),
                    ],
                ),
            ]
        )

        split_metrics_data: List[MetricsData] = list(
            # pylint: disable=protected-access
            OTLPMetricExporter(max_export_batch_size=2)._split_metrics_data(
                metrics_data=metrics_data,
            )
        )

        self.assertEqual(
            [
                pb2.MetricsData(
                    resource_metrics=[
                        _resource_metrics(
                            index=1,
                            scope_metrics=[
                                _scope_metrics(
                                    index=1,
                                    metrics=[
                                        _gauge(
                                            index=1,
                                            data_points=[
                                                _number_data_point(11),
                                            ],
                                        ),
                                        _gauge(
                                            index=2,
                                            data_points=[
                                                _number_data_point(12),
                                            ],
                                        ),
                                    ],
                                ),
                            ],
                        ),
                    ]
                ),
                pb2.MetricsData(
                    resource_metrics=[
                        _resource_metrics(
                            index=1,
                            scope_metrics=[
                                _scope_metrics(
                                    index=2,
                                    metrics=[
                                        _gauge(
                                            index=3,
                                            data_points=[
                                                _number_data_point(13),
                                            ],
                                        ),
                                    ],
                                ),
                            ],
                        ),
                        _resource_metrics(
                            index=2,
                            scope_metrics=[
                                _scope_metrics(
                                    index=3,
                                    metrics=[
                                        _gauge(
                                            index=4,
                                            data_points=[
                                                _number_data_point(14),
                                            ],
                                        ),
                                    ],
                                ),
                            ],
                        ),
                    ]
                ),
            ],
            split_metrics_data,
        )

    def test_get_split_resource_metrics_pb2_one_of_each(self):
        split_resource_metrics = [
            {
                "resource": Pb2Resource(
                    attributes=[
                        KeyValue(key="foo", value={"string_value": "bar"})
                    ],
                ),
                "schema_url": "http://foo-bar",
                "scope_metrics": [
                    {
                        "scope": InstrumentationScope(
                            name="foo-scope", version="1.0.0"
                        ),
                        "schema_url": "http://foo-baz",
                        "metrics": [
                            {
                                "name": "foo-metric",
                                "description": "foo-description",
                                "unit": "foo-unit",
                                "sum": {
                                    "aggregation_temporality": 1,
                                    "is_monotonic": True,
                                    "data_points": [
                                        pb2.NumberDataPoint(
                                            attributes=[
                                                KeyValue(
                                                    key="dp_key",
                                                    value={
                                                        "string_value": "dp_value"
                                                    },
                                                )
                                            ],
                                            start_time_unix_nano=12345,
                                            time_unix_nano=12350,
                                            as_double=42.42,
                                        )
                                    ],
                                },
                            }
                        ],
                    }
                ],
            }
        ]

        result = OTLPMetricExporter()._get_split_resource_metrics_pb2(
            split_resource_metrics
        )
        self.assertEqual(len(result), 1)
        self.assertIsInstance(result[0], pb2.ResourceMetrics)
        self.assertEqual(result[0].schema_url, "http://foo-bar")
        self.assertEqual(len(result[0].scope_metrics), 1)
        self.assertEqual(result[0].scope_metrics[0].scope.name, "foo-scope")
        self.assertEqual(len(result[0].scope_metrics[0].metrics), 1)
        self.assertEqual(
            result[0].scope_metrics[0].metrics[0].name, "foo-metric"
        )
        self.assertEqual(
            result[0].scope_metrics[0].metrics[0].sum.is_monotonic, True
        )

    def test_get_split_resource_metrics_pb2_multiples(self):
        split_resource_metrics = [
            {
                "resource": Pb2Resource(
                    attributes=[
                        KeyValue(key="foo1", value={"string_value": "bar2"})
                    ],
                ),
                "schema_url": "http://foo-bar-1",
                "scope_metrics": [
                    {
                        "scope": InstrumentationScope(
                            name="foo-scope-1", version="1.0.0"
                        ),
                        "schema_url": "http://foo-baz-1",
                        "metrics": [
                            {
                                "name": "foo-metric-1",
                                "description": "foo-description-1",
                                "unit": "foo-unit-1",
                                "gauge": {
                                    "data_points": [
                                        pb2.NumberDataPoint(
                                            attributes=[
                                                KeyValue(
                                                    key="dp_key",
                                                    value={
                                                        "string_value": "dp_value"
                                                    },
                                                )
                                            ],
                                            start_time_unix_nano=12345,
                                            time_unix_nano=12350,
                                            as_double=42.42,
                                        )
                                    ],
                                },
                            }
                        ],
                    }
                ],
            },
            {
                "resource": Pb2Resource(
                    attributes=[
                        KeyValue(key="foo2", value={"string_value": "bar2"})
                    ],
                ),
                "schema_url": "http://foo-bar-2",
                "scope_metrics": [
                    {
                        "scope": InstrumentationScope(
                            name="foo-scope-2", version="2.0.0"
                        ),
                        "schema_url": "http://foo-baz-2",
                        "metrics": [
                            {
                                "name": "foo-metric-2",
                                "description": "foo-description-2",
                                "unit": "foo-unit-2",
                                "histogram": {
                                    "aggregation_temporality": 2,
                                    "data_points": [
                                        pb2.HistogramDataPoint(
                                            attributes=[
                                                KeyValue(
                                                    key="dp_key",
                                                    value={
                                                        "string_value": "dp_value"
                                                    },
                                                )
                                            ],
                                            start_time_unix_nano=12345,
                                            time_unix_nano=12350,
                                        )
                                    ],
                                },
                            }
                        ],
                    }
                ],
            },
        ]

        result = OTLPMetricExporter()._get_split_resource_metrics_pb2(
            split_resource_metrics
        )
        self.assertEqual(len(result), 2)
        self.assertEqual(result[0].schema_url, "http://foo-bar-1")
        self.assertEqual(result[1].schema_url, "http://foo-bar-2")
        self.assertEqual(len(result[0].scope_metrics), 1)
        self.assertEqual(len(result[1].scope_metrics), 1)
        self.assertEqual(result[0].scope_metrics[0].scope.name, "foo-scope-1")
        self.assertEqual(result[1].scope_metrics[0].scope.name, "foo-scope-2")
        self.assertEqual(
            result[0].scope_metrics[0].metrics[0].name, "foo-metric-1"
        )
        self.assertEqual(
            result[1].scope_metrics[0].metrics[0].name, "foo-metric-2"
        )

    def test_get_split_resource_metrics_pb2_unsupported_metric_type(self):
        split_resource_metrics = [
            {
                "resource": Pb2Resource(
                    attributes=[
                        KeyValue(key="foo", value={"string_value": "bar"})
                    ],
                ),
                "schema_url": "http://foo-bar",
                "scope_metrics": [
                    {
                        "scope": InstrumentationScope(
                            name="foo", version="1.0.0"
                        ),
                        "schema_url": "http://foo-baz",
                        "metrics": [
                            {
                                "name": "unsupported-metric",
                                "description": "foo-bar",
                                "unit": "foo-bar",
                                "unsupported_metric_type": {},
                            }
                        ],
                    }
                ],
            }
        ]

        with self.assertLogs(level="WARNING") as log:
            result = OTLPMetricExporter()._get_split_resource_metrics_pb2(
                split_resource_metrics
            )
        self.assertEqual(len(result), 1)
        self.assertIn(
            "Tried to split and export an unsupported metric type",
            log.output[0],
        )

    @activate
    @patch("opentelemetry.exporter.otlp.proto.http.metric_exporter.sleep")
    def test_exponential_backoff(self, mock_sleep):
        # return a retryable error
        add(
            POST,
            "http://metrics.example.com/export",
            json={"error": "something exploded"},
            status=500,
        )

        exporter = OTLPMetricExporter(
            endpoint="http://metrics.example.com/export"
        )
        metrics_data = self.metrics["sum_int"]

        exporter.export(metrics_data)
        mock_sleep.assert_has_calls(
            [call(1), call(2), call(4), call(8), call(16), call(32)]
        )

    @patch.object(OTLPMetricExporter, "_export")
    @patch(
        "opentelemetry.exporter.otlp.proto.http.metric_exporter._create_exp_backoff_generator"
    )
    @patch("opentelemetry.exporter.otlp.proto.http.metric_exporter.sleep")
    @patch(
        "opentelemetry.exporter.otlp.proto.http.metric_exporter.encode_metrics"
    )
    def test_export_retries_with_batching(
        self,
        mock_encode_metrics,
        mock_sleep,
        mock_backoff_generator,
        mock_export,
    ):
        mock_backoff_generator.return_value = iter([1, 2, 4])
        mock_export.side_effect = [
            # Non-retryable
            MagicMock(ok=False, status_code=400, reason="bad request"),
            # Retryable
            MagicMock(
                ok=False, status_code=500, reason="internal server error"
            ),
            # Success
            MagicMock(ok=True),
        ]
        mock_encode_metrics.return_value = pb2.MetricsData(
            resource_metrics=[
                _resource_metrics(
                    index=1,
                    scope_metrics=[
                        _scope_metrics(
                            index=1,
                            metrics=[
                                _gauge(
                                    index=1,
                                    data_points=[
                                        _number_data_point(11),
                                        _number_data_point(12),
                                        _number_data_point(13),
                                    ],
                                ),
                            ],
                        ),
                    ],
                ),
            ]
        )
        batch_1 = pb2.MetricsData(
            resource_metrics=[
                _resource_metrics(
                    index=1,
                    scope_metrics=[
                        _scope_metrics(
                            index=1,
                            metrics=[
                                _gauge(
                                    index=1,
                                    data_points=[
                                        _number_data_point(11),
                                        _number_data_point(12),
                                    ],
                                ),
                            ],
                        ),
                    ],
                ),
            ]
        )
        batch_2 = pb2.MetricsData(
            resource_metrics=[
                _resource_metrics(
                    index=1,
                    scope_metrics=[
                        _scope_metrics(
                            index=1,
                            metrics=[
                                _gauge(
                                    index=1,
                                    data_points=[
                                        _number_data_point(13),
                                    ],
                                ),
                            ],
                        ),
                    ],
                ),
            ]
        )

        exporter = OTLPMetricExporter(max_export_batch_size=2)
        result = exporter.export("foo")
        self.assertEqual(result, MetricExportResult.SUCCESS)
        self.assertEqual(mock_export.call_count, 3)
        mock_export.assert_has_calls(
            [
                call(batch_1.SerializeToString()),
                call(batch_2.SerializeToString()),
                call(batch_2.SerializeToString()),
            ]
        )

=======
>>>>>>> 43341d79
    def test_aggregation_temporality(self):
        otlp_metric_exporter = OTLPMetricExporter()

        for (
            temporality
        ) in otlp_metric_exporter._preferred_temporality.values():
            self.assertEqual(temporality, AggregationTemporality.CUMULATIVE)

        with patch.dict(
            environ,
            {OTEL_EXPORTER_OTLP_METRICS_TEMPORALITY_PREFERENCE: "CUMULATIVE"},
        ):
            otlp_metric_exporter = OTLPMetricExporter()

            for (
                temporality
            ) in otlp_metric_exporter._preferred_temporality.values():
                self.assertEqual(
                    temporality, AggregationTemporality.CUMULATIVE
                )

        with patch.dict(
            environ, {OTEL_EXPORTER_OTLP_METRICS_TEMPORALITY_PREFERENCE: "ABC"}
        ):
            with self.assertLogs(level=WARNING):
                otlp_metric_exporter = OTLPMetricExporter()

            for (
                temporality
            ) in otlp_metric_exporter._preferred_temporality.values():
                self.assertEqual(
                    temporality, AggregationTemporality.CUMULATIVE
                )

        with patch.dict(
            environ,
            {OTEL_EXPORTER_OTLP_METRICS_TEMPORALITY_PREFERENCE: "DELTA"},
        ):
            otlp_metric_exporter = OTLPMetricExporter()

            self.assertEqual(
                otlp_metric_exporter._preferred_temporality[Counter],
                AggregationTemporality.DELTA,
            )
            self.assertEqual(
                otlp_metric_exporter._preferred_temporality[UpDownCounter],
                AggregationTemporality.CUMULATIVE,
            )
            self.assertEqual(
                otlp_metric_exporter._preferred_temporality[Histogram],
                AggregationTemporality.DELTA,
            )
            self.assertEqual(
                otlp_metric_exporter._preferred_temporality[ObservableCounter],
                AggregationTemporality.DELTA,
            )
            self.assertEqual(
                otlp_metric_exporter._preferred_temporality[
                    ObservableUpDownCounter
                ],
                AggregationTemporality.CUMULATIVE,
            )
            self.assertEqual(
                otlp_metric_exporter._preferred_temporality[ObservableGauge],
                AggregationTemporality.CUMULATIVE,
            )

        with patch.dict(
            environ,
            {OTEL_EXPORTER_OTLP_METRICS_TEMPORALITY_PREFERENCE: "LOWMEMORY"},
        ):
            otlp_metric_exporter = OTLPMetricExporter()

            self.assertEqual(
                otlp_metric_exporter._preferred_temporality[Counter],
                AggregationTemporality.DELTA,
            )
            self.assertEqual(
                otlp_metric_exporter._preferred_temporality[UpDownCounter],
                AggregationTemporality.CUMULATIVE,
            )
            self.assertEqual(
                otlp_metric_exporter._preferred_temporality[Histogram],
                AggregationTemporality.DELTA,
            )
            self.assertEqual(
                otlp_metric_exporter._preferred_temporality[ObservableCounter],
                AggregationTemporality.CUMULATIVE,
            )
            self.assertEqual(
                otlp_metric_exporter._preferred_temporality[
                    ObservableUpDownCounter
                ],
                AggregationTemporality.CUMULATIVE,
            )
            self.assertEqual(
                otlp_metric_exporter._preferred_temporality[ObservableGauge],
                AggregationTemporality.CUMULATIVE,
            )

    def test_exponential_explicit_bucket_histogram(self):
        self.assertIsInstance(
            OTLPMetricExporter()._preferred_aggregation[Histogram],
            ExplicitBucketHistogramAggregation,
        )

        with patch.dict(
            environ,
            {
                OTEL_EXPORTER_OTLP_METRICS_DEFAULT_HISTOGRAM_AGGREGATION: "base2_exponential_bucket_histogram"
            },
        ):
            self.assertIsInstance(
                OTLPMetricExporter()._preferred_aggregation[Histogram],
                ExponentialBucketHistogramAggregation,
            )

        with patch.dict(
            environ,
            {OTEL_EXPORTER_OTLP_METRICS_DEFAULT_HISTOGRAM_AGGREGATION: "abc"},
        ):
            with self.assertLogs(level=WARNING) as log:
                self.assertIsInstance(
                    OTLPMetricExporter()._preferred_aggregation[Histogram],
                    ExplicitBucketHistogramAggregation,
                )
            self.assertIn(
                (
                    "Invalid value for OTEL_EXPORTER_OTLP_METRICS_DEFAULT_"
                    "HISTOGRAM_AGGREGATION: abc, using explicit bucket "
                    "histogram aggregation"
                ),
                log.output[0],
            )

        with patch.dict(
            environ,
            {
                OTEL_EXPORTER_OTLP_METRICS_DEFAULT_HISTOGRAM_AGGREGATION: "explicit_bucket_histogram"
            },
        ):
            self.assertIsInstance(
                OTLPMetricExporter()._preferred_aggregation[Histogram],
                ExplicitBucketHistogramAggregation,
            )

    @patch.object(OTLPMetricExporter, "_export", return_value=Mock(ok=True))
    def test_2xx_status_code(self, mock_otlp_metric_exporter):
        """
        Test that any HTTP 2XX code returns a successful result
        """

        self.assertEqual(
            OTLPMetricExporter().export(MagicMock()),
            MetricExportResult.SUCCESS,
        )

    def test_preferred_aggregation_override(self):
        histogram_aggregation = ExplicitBucketHistogramAggregation(
            boundaries=[0.05, 0.1, 0.5, 1, 5, 10],
        )

        exporter = OTLPMetricExporter(
            preferred_aggregation={
                Histogram: histogram_aggregation,
            },
        )

        self.assertEqual(
            exporter._preferred_aggregation[Histogram], histogram_aggregation
        )

<<<<<<< HEAD

def _resource_metrics(
    index: int, scope_metrics: List[pb2.ScopeMetrics]
) -> pb2.ResourceMetrics:
    return pb2.ResourceMetrics(
        resource={
            "attributes": [KeyValue(key="a", value={"int_value": index})],
        },
        schema_url=f"resource_url_{index}",
        scope_metrics=scope_metrics,
    )


def _scope_metrics(index: int, metrics: List[pb2.Metric]) -> pb2.ScopeMetrics:
    return pb2.ScopeMetrics(
        scope=InstrumentationScope(name=f"scope_{index}"),
        schema_url=f"scope_url_{index}",
        metrics=metrics,
    )


def _gauge(index: int, data_points: List[pb2.NumberDataPoint]) -> pb2.Metric:
    return pb2.Metric(
        name=f"gauge_{index}",
        description="description",
        unit="unit",
        gauge=pb2.Gauge(data_points=data_points),
    )


def _number_data_point(value: int) -> pb2.NumberDataPoint:
    return pb2.NumberDataPoint(
        attributes=[
            KeyValue(key="a", value={"int_value": 1}),
            KeyValue(key="b", value={"bool_value": True}),
        ],
        start_time_unix_nano=1641946015139533244,
        time_unix_nano=1641946016139533244,
        as_int=value,
    )
=======
    @patch.object(Session, "post")
    def test_retry_timeout(self, mock_post):
        exporter = OTLPMetricExporter(timeout=1.5)

        resp = Response()
        resp.status_code = 503
        resp.reason = "UNAVAILABLE"
        mock_post.return_value = resp
        with self.assertLogs(level=WARNING) as warning:
            before = time.time()
            self.assertEqual(
                exporter.export(self.metrics["sum_int"]),
                MetricExportResult.FAILURE,
            )
            after = time.time()

            # First call at time 0, second at time 1, then an early return before the second backoff sleep b/c it would exceed timeout.
            self.assertEqual(mock_post.call_count, 2)
            # There's a +/-20% jitter on each backoff.
            self.assertTrue(0.75 < after - before < 1.25)
            self.assertIn(
                "Transient error UNAVAILABLE encountered while exporting metrics batch, retrying in",
                warning.records[0].message,
            )

    @patch.object(Session, "post")
    def test_timeout_set_correctly(self, mock_post):
        resp = Response()
        resp.status_code = 200

        def export_side_effect(*args, **kwargs):
            # Timeout should be set to something slightly less than 400 milliseconds depending on how much time has passed.
            self.assertAlmostEqual(0.4, kwargs["timeout"], 2)
            return resp

        mock_post.side_effect = export_side_effect
        exporter = OTLPMetricExporter(timeout=0.4)
        exporter.export(self.metrics["sum_int"])
>>>>>>> 43341d79
<|MERGE_RESOLUTION|>--- conflicted
+++ resolved
@@ -12,16 +12,13 @@
 # See the License for the specific language governing permissions and
 # limitations under the License.
 
-<<<<<<< HEAD
 # pylint: disable=too-many-lines
-=======
 import time
->>>>>>> 43341d79
 from logging import WARNING
 from os import environ
 from typing import List
 from unittest import TestCase
-from unittest.mock import ANY, MagicMock, Mock, patch
+from unittest.mock import ANY, MagicMock, Mock, call, patch
 
 from requests import Session
 from requests.models import Response
@@ -345,7 +342,6 @@
             cert=exporter._client_cert,
         )
 
-<<<<<<< HEAD
     def test_split_metrics_data_many_data_points(self):
         metrics_data = pb2.MetricsData(
             resource_metrics=[
@@ -814,31 +810,9 @@
             log.output[0],
         )
 
-    @activate
-    @patch("opentelemetry.exporter.otlp.proto.http.metric_exporter.sleep")
-    def test_exponential_backoff(self, mock_sleep):
-        # return a retryable error
-        add(
-            POST,
-            "http://metrics.example.com/export",
-            json={"error": "something exploded"},
-            status=500,
-        )
-
-        exporter = OTLPMetricExporter(
-            endpoint="http://metrics.example.com/export"
-        )
-        metrics_data = self.metrics["sum_int"]
-
-        exporter.export(metrics_data)
-        mock_sleep.assert_has_calls(
-            [call(1), call(2), call(4), call(8), call(16), call(32)]
-        )
-
     @patch.object(OTLPMetricExporter, "_export")
-    @patch(
-        "opentelemetry.exporter.otlp.proto.http.metric_exporter._create_exp_backoff_generator"
-    )
+    @patch("opentelemetry.exporter.otlp.proto.http.metric_exporter.random")
+    @patch("opentelemetry.exporter.otlp.proto.http.metric_exporter.time")
     @patch("opentelemetry.exporter.otlp.proto.http.metric_exporter.sleep")
     @patch(
         "opentelemetry.exporter.otlp.proto.http.metric_exporter.encode_metrics"
@@ -847,10 +821,12 @@
         self,
         mock_encode_metrics,
         mock_sleep,
-        mock_backoff_generator,
+        mock_time,
+        mock_random,
         mock_export,
     ):
-        mock_backoff_generator.return_value = iter([1, 2, 4])
+        mock_time.return_value = 0
+        mock_random.uniform.return_value = 1
         mock_export.side_effect = [
             # Non-retryable
             MagicMock(ok=False, status_code=400, reason="bad request"),
@@ -931,14 +907,12 @@
         self.assertEqual(mock_export.call_count, 3)
         mock_export.assert_has_calls(
             [
-                call(batch_1.SerializeToString()),
-                call(batch_2.SerializeToString()),
-                call(batch_2.SerializeToString()),
+                call(batch_1.SerializeToString(), 10),
+                call(batch_2.SerializeToString(), 10),
+                call(batch_2.SerializeToString(), 10),
             ]
         )
 
-=======
->>>>>>> 43341d79
     def test_aggregation_temporality(self):
         otlp_metric_exporter = OTLPMetricExporter()
 
@@ -1111,7 +1085,45 @@
             exporter._preferred_aggregation[Histogram], histogram_aggregation
         )
 
-<<<<<<< HEAD
+    @patch.object(Session, "post")
+    def test_retry_timeout(self, mock_post):
+        exporter = OTLPMetricExporter(timeout=1.5)
+
+        resp = Response()
+        resp.status_code = 503
+        resp.reason = "UNAVAILABLE"
+        mock_post.return_value = resp
+        with self.assertLogs(level=WARNING) as warning:
+            before = time.time()
+            self.assertEqual(
+                exporter.export(self.metrics["sum_int"]),
+                MetricExportResult.FAILURE,
+            )
+            after = time.time()
+
+            # First call at time 0, second at time 1, then an early return before the second backoff sleep b/c it would exceed timeout.
+            self.assertEqual(mock_post.call_count, 2)
+            # There's a +/-20% jitter on each backoff.
+            self.assertTrue(0.75 < after - before < 1.25)
+            self.assertIn(
+                "Transient error UNAVAILABLE encountered while exporting metrics batch, retrying in",
+                warning.records[0].message,
+            )
+
+    @patch.object(Session, "post")
+    def test_timeout_set_correctly(self, mock_post):
+        resp = Response()
+        resp.status_code = 200
+
+        def export_side_effect(*args, **kwargs):
+            # Timeout should be set to something slightly less than 400 milliseconds depending on how much time has passed.
+            self.assertAlmostEqual(0.4, kwargs["timeout"], 2)
+            return resp
+
+        mock_post.side_effect = export_side_effect
+        exporter = OTLPMetricExporter(timeout=0.4)
+        exporter.export(self.metrics["sum_int"])
+
 
 def _resource_metrics(
     index: int, scope_metrics: List[pb2.ScopeMetrics]
@@ -1151,44 +1163,4 @@
         start_time_unix_nano=1641946015139533244,
         time_unix_nano=1641946016139533244,
         as_int=value,
-    )
-=======
-    @patch.object(Session, "post")
-    def test_retry_timeout(self, mock_post):
-        exporter = OTLPMetricExporter(timeout=1.5)
-
-        resp = Response()
-        resp.status_code = 503
-        resp.reason = "UNAVAILABLE"
-        mock_post.return_value = resp
-        with self.assertLogs(level=WARNING) as warning:
-            before = time.time()
-            self.assertEqual(
-                exporter.export(self.metrics["sum_int"]),
-                MetricExportResult.FAILURE,
-            )
-            after = time.time()
-
-            # First call at time 0, second at time 1, then an early return before the second backoff sleep b/c it would exceed timeout.
-            self.assertEqual(mock_post.call_count, 2)
-            # There's a +/-20% jitter on each backoff.
-            self.assertTrue(0.75 < after - before < 1.25)
-            self.assertIn(
-                "Transient error UNAVAILABLE encountered while exporting metrics batch, retrying in",
-                warning.records[0].message,
-            )
-
-    @patch.object(Session, "post")
-    def test_timeout_set_correctly(self, mock_post):
-        resp = Response()
-        resp.status_code = 200
-
-        def export_side_effect(*args, **kwargs):
-            # Timeout should be set to something slightly less than 400 milliseconds depending on how much time has passed.
-            self.assertAlmostEqual(0.4, kwargs["timeout"], 2)
-            return resp
-
-        mock_post.side_effect = export_side_effect
-        exporter = OTLPMetricExporter(timeout=0.4)
-        exporter.export(self.metrics["sum_int"])
->>>>>>> 43341d79
+    )